#include <openMVG/config.hpp>
#include <openMVG/localization/VoctreeLocalizer.hpp>
#if OPENMVG_IS_DEFINED(OPENMVG_HAVE_CCTAG)
#include <openMVG/localization/CCTagLocalizer.hpp>
#endif
#include <openMVG/rig/Rig.hpp>
#include <openMVG/image/image_io.hpp>
#include <openMVG/dataio/FeedProvider.hpp>
#include <openMVG/features/image_describer.hpp>
#include <openMVG/robust_estimation/robust_estimators.hpp>
#include <openMVG/logger.hpp>

#include <boost/filesystem.hpp>
#include <boost/progress.hpp>
#include <boost/program_options.hpp> 
#include <boost/accumulators/accumulators.hpp>
#include <boost/accumulators/statistics/stats.hpp>
#include <boost/accumulators/statistics/mean.hpp>
#include <boost/accumulators/statistics/min.hpp>
#include <boost/accumulators/statistics/max.hpp>
#include <boost/accumulators/statistics/sum.hpp>
#include <boost/ptr_container/ptr_vector.hpp>

#include <iostream>
#include <string>
#include <vector>
#include <chrono>
#include <memory>

#if OPENMVG_IS_DEFINED(OPENMVG_HAVE_ALEMBIC)
#include <openMVG/sfm/AlembicExporter.hpp>
#endif


namespace bfs = boost::filesystem;
namespace bacc = boost::accumulators;
namespace po = boost::program_options;

using namespace openMVG;

enum DescriberType
{
  SIFT
#if OPENMVG_IS_DEFINED(OPENMVG_HAVE_CCTAG)
  ,CCTAG,
  SIFT_CCTAG
#endif
};

inline DescriberType stringToDescriberType(const std::string& describerType)
{
  if(describerType == "SIFT")
    return DescriberType::SIFT;
#if OPENMVG_IS_DEFINED(OPENMVG_HAVE_CCTAG)
  if (describerType == "CCTAG")
    return DescriberType::CCTAG;
  if(describerType == "SIFT_CCTAG")
    return DescriberType::SIFT_CCTAG;
#endif
  throw std::invalid_argument("Unsupported describer type "+describerType);
}

inline std::string describerTypeToString(DescriberType describerType)
{
  if(describerType == DescriberType::SIFT)
    return "SIFT";
#if OPENMVG_IS_DEFINED(OPENMVG_HAVE_CCTAG)
  if (describerType == DescriberType::CCTAG)
    return "CCTAG";
  if(describerType == DescriberType::SIFT_CCTAG)
    return "SIFT_CCTAG";
#endif
  throw std::invalid_argument("Unrecognized DescriberType "+std::to_string(describerType));
}

std::ostream& operator<<(std::ostream& os, const DescriberType describerType)
{
  os << describerTypeToString(describerType);
  return os;
}

std::istream& operator>>(std::istream &in, DescriberType &describerType)
{
  std::string token;
  in >> token;
  describerType = stringToDescriberType(token);
  return in;
}

std::string myToString(std::size_t i, std::size_t zeroPadding)
{
  std::stringstream ss;
  ss << std::setw(zeroPadding) << std::setfill('0') << i;
  return ss.str();
}

/**
 * @brief It checks if the value for the reprojection error or the matching error
 * is compatible with the given robust estimator. The value cannot be 0 for 
 * LORansac, for ACRansac a value of 0 means to use infinity (ie estimate the 
 * threshold during ransac process)
 * @param e The estimator to be checked.
 * @param value The value for the reprojection or matching error.
 * @return true if the value is compatible
 */
bool checkRobustEstimator(robust::EROBUST_ESTIMATOR e, double &value)
{
  if(e != robust::EROBUST_ESTIMATOR::ROBUST_ESTIMATOR_LORANSAC &&
     e != robust::EROBUST_ESTIMATOR::ROBUST_ESTIMATOR_ACRANSAC)
  {
    OPENMVG_CERR("Only " << robust::EROBUST_ESTIMATOR::ROBUST_ESTIMATOR_ACRANSAC 
            << " and " << robust::EROBUST_ESTIMATOR::ROBUST_ESTIMATOR_LORANSAC 
            << " are supported.");
    return false;
  }
  if(value == 0 && 
     e == robust::EROBUST_ESTIMATOR::ROBUST_ESTIMATOR_ACRANSAC)
  {
    // for acransac set it to infinity
    value = std::numeric_limits<double>::infinity();
  }
  // for loransac we need thresholds > 0
  if(e == robust::EROBUST_ESTIMATOR::ROBUST_ESTIMATOR_LORANSAC)
  {
    const double minThreshold = 1e-6;
    if(value <= minThreshold)
    {
      OPENMVG_CERR("Error: errorMax and matchingError cannot be 0 with " 
              << robust::EROBUST_ESTIMATOR::ROBUST_ESTIMATOR_LORANSAC 
              << " estimator.");
      return false;     
    }
  }

  return true;
}

int main(int argc, char** argv)
{
  // common parameters
  /// the OpenMVG .json/abc data file
  std::string sfmFilePath;
  /// the the folder containing the descriptors
  std::string descriptorsFolder;
  /// the media file to localize
  std::vector<std::string> mediaPath;
  /// the calibration file for each camera
  std::vector<std::string> cameraIntrinsics;
  /// the file containing the calibration data for the file (subposes)
  std::string rigCalibPath;
  
  /// the describer types name to use for the matching
  std::string matchDescTypeNames = features::EImageDescriberType_enumToString(features::EImageDescriberType::SIFT);
  /// the preset for the feature extractor
  features::EDESCRIBER_PRESET featurePreset = features::EDESCRIBER_PRESET::NORMAL_PRESET;     
  /// the describer types to use for the matching
  std::vector<features::EImageDescriberType> matchDescTypes;
  /// the type of features to use for localization
  DescriberType descriptorType = DescriberType::SIFT; //TODO : Remove
  /// the estimator to use for resection
  robust::EROBUST_ESTIMATOR resectionEstimator = robust::EROBUST_ESTIMATOR::ROBUST_ESTIMATOR_ACRANSAC;        
  /// the estimator to use for matching
  robust::EROBUST_ESTIMATOR matchingEstimator = robust::EROBUST_ESTIMATOR::ROBUST_ESTIMATOR_ACRANSAC;        
  /// the possible choices for the estimators as strings
  const std::string str_estimatorChoices = ""+robust::EROBUST_ESTIMATOR_enumToString(robust::EROBUST_ESTIMATOR::ROBUST_ESTIMATOR_ACRANSAC)
                                          +","+robust::EROBUST_ESTIMATOR_enumToString(robust::EROBUST_ESTIMATOR::ROBUST_ESTIMATOR_LORANSAC);
  bool refineIntrinsics = false;
  bool useLocalizeRigNaive = false;
  /// the maximum error allowed for resection
  double resectionErrorMax = 4.0;
  /// the maximum error allowed for image matching with geometric validation
  double matchingErrorMax = 4.0;
  /// the maximum angular error allowed for rig resectioning (in degrees)
  double angularThreshold = 0.1;


  // parameters for voctree localizer
  /// whether to use the voctreeLocalizer or cctagLocalizer
  bool useVoctreeLocalizer = true;
  /// the vocabulary tree file
  std::string vocTreeFilepath;
  /// the vocabulary tree weights file
  std::string weightsFilepath;
  /// the localization algorithm to use for the voctree localizer
  std::string algostring = "AllResults";
  /// number of documents to search when querying the voctree
  std::size_t numResults = 4;
  /// maximum number of matching documents to retain
  std::size_t maxResults = 10;
  
  // parameters for cctag localizer
  std::size_t nNearestKeyFrames = 5;

<<<<<<< HEAD
  /// the Alembic export file
  std::string exportAlembicFile = "trackedcameras.abc";

=======
#if OPENMVG_IS_DEFINED(OPENMVG_HAVE_ALEMBIC)
  /// the export file
  std::string exportFile = "trackedcameras.abc"; 
#endif
  
>>>>>>> 9a3bb581
  std::size_t numCameras = 0;
  po::options_description allParams("This program is used to localize a camera rig composed of internally calibrated cameras");
  
  po::options_description inputParams("Required input parameters");  
  inputParams.add_options()
      ("sfmdata", po::value<std::string>(&sfmFilePath)->required(),
          "The sfm_data.json kind of file generated by OpenMVG.")
      ("descriptorPath", po::value<std::string>(&descriptorsFolder)->required(),
          "Folder containing the .desc.")
      ("mediapath", po::value<std::vector<std::string> >(&mediaPath)->multitoken()->required(),
          "The path to the video file, the folder of the image sequence or a text "
          "file (one image path per line) for each camera of the rig "
          "(eg. --mediapath /path/to/cam1.mov /path/to/cam2.mov).")
      ("calibration", po::value<std::string>(&rigCalibPath)->required(), 
          "The file containing the calibration data for the rig (subposes)")
      ("cameraIntrinsics", po::value<std::vector<std::string> >(&cameraIntrinsics)->multitoken()->required(),
          "The intrinsics calibration file for each camera of the rig. "
          "(eg. --cameraIntrinsics /path/to/calib1.txt /path/to/calib2.txt).");
  
  po::options_description commonParams("Common optional parameters for the localizer");
  commonParams.add_options()
      ("matchDescTypes", po::value<std::string>(&matchDescTypeNames)->default_value(matchDescTypeNames),
          "The describer types to use for the matching")
      ("descriptors", po::value<DescriberType>(&descriptorType)->default_value(descriptorType), 
        "Type of descriptors to use {SIFT"
#if OPENMVG_IS_DEFINED(OPENMVG_HAVE_CCTAG)
        ", CCTAG, SIFT_CCTAG"
#endif
        "}")
      ("preset", po::value<features::EDESCRIBER_PRESET>(&featurePreset)->default_value(featurePreset), 
          "Preset for the feature extractor when localizing a new image "
          "{LOW,MEDIUM,NORMAL,HIGH,ULTRA}")
      ("resectionEstimator", po::value<robust::EROBUST_ESTIMATOR>(&resectionEstimator)->default_value(resectionEstimator), 
          std::string("The type of *sac framework to use for resection "
          "{"+str_estimatorChoices+"}").c_str())
      ("matchingEstimator", po::value<robust::EROBUST_ESTIMATOR>(&matchingEstimator)->default_value(matchingEstimator), 
          std::string("The type of *sac framework to use for matching "
          "{"+str_estimatorChoices+"}").c_str())
      ("refineIntrinsics", po::bool_switch(&refineIntrinsics),
          "Enable/Disable camera intrinsics refinement for each localized image")
      ("reprojectionError", po::value<double>(&resectionErrorMax)->default_value(resectionErrorMax), 
          "Maximum reprojection error (in pixels) allowed for resectioning. If set "
          "to 0 it lets the ACRansac select an optimal value.")
      ("useLocalizeRigNaive", po::bool_switch(&useLocalizeRigNaive),
          "Enable/Disable the naive method for rig localization: naive method tries "
          "to localize each camera separately. This is enabled by default if the "
          "library has not been built with openGV.")
      ("angularThreshold", po::value<double>(&angularThreshold)->default_value(angularThreshold), 
          "The maximum angular threshold in degrees between feature bearing vector and 3D "
          "point direction. Used only with the opengv method.");
  
  // parameters for voctree localizer
    po::options_description voctreeParams("Parameters specific for the vocabulary tree-based localizer");
    voctreeParams.add_options()
      ("voctree", po::value<std::string>(&vocTreeFilepath),
          "[voctree] Filename for the vocabulary tree")
      ("voctreeWeights", po::value<std::string>(&weightsFilepath),
          "[voctree] Filename for the vocabulary tree weights")
      ("algorithm", po::value<std::string>(&algostring)->default_value(algostring),
          "[voctree] Algorithm type: {FirstBest,AllResults}" )
      ("nbImageMatch", po::value<std::size_t>(&numResults)->default_value(numResults),
          "[voctree] Number of images to retrieve in the database")
      ("maxResults", po::value<std::size_t>(&maxResults)->default_value(maxResults), 
          "[voctree] For algorithm AllResults, it stops the image matching when "
          "this number of matched images is reached. If 0 it is ignored.")
      ("matchingError", po::value<double>(&matchingErrorMax)->default_value(matchingErrorMax), 
          "[voctree] Maximum matching error (in pixels) allowed for image matching with "
          "geometric verification. If set to 0 it lets the ACRansac select "
          "an optimal value.")
#if OPENMVG_IS_DEFINED(OPENMVG_HAVE_CCTAG)
  // parameters for cctag localizer
      ("nNearestKeyFrames", po::value<std::size_t>(&nNearestKeyFrames)->default_value(nNearestKeyFrames),
          "[cctag] Number of images to retrieve in database")
#endif
    ;
    
  // output options
  po::options_description outputParams("Options for the output of the localizer");
  outputParams.add_options()  
      ("help,h", "Print this message")
<<<<<<< HEAD
#ifdef HAVE_ALEMBIC
      ("outputAlembic", po::value<std::string>(&exportAlembicFile)->default_value(exportAlembicFile),
          "Filename for the SfM_Data export file (where camera poses will be stored). "
          "Default : trackedcameras.abc.")
=======
#if OPENMVG_IS_DEFINED(OPENMVG_HAVE_ALEMBIC)
      ("output", po::value<std::string>(&exportFile)->default_value(exportFile),
        "Filename for the SfM_Data export file (where camera poses will be stored)."
        " Default : trackedcameras.abc.")
>>>>>>> 9a3bb581
#endif
          ;

  allParams.add(inputParams).add(outputParams).add(commonParams).add(voctreeParams);

  po::variables_map vm;

  try
  {
    po::store(po::parse_command_line(argc, argv, allParams), vm);

    if(vm.count("help") || (argc == 1))
    {
      OPENMVG_COUT(allParams);
      return EXIT_SUCCESS;
    }

    po::notify(vm);
  }
  catch(boost::program_options::required_option& e)
  {
    OPENMVG_CERR("ERROR: " << e.what() << std::endl);
    OPENMVG_COUT("Usage:\n\n" << allParams);
    return EXIT_FAILURE;
  }
  catch(boost::program_options::error& e)
  {
    OPENMVG_CERR("ERROR: " << e.what() << std::endl);
    OPENMVG_COUT("Usage:\n\n" << allParams);
    return EXIT_FAILURE;
  }

  if(!checkRobustEstimator(matchingEstimator, matchingErrorMax) || 
     !checkRobustEstimator(resectionEstimator, resectionErrorMax))
  {
    return EXIT_FAILURE;
  }
  
  // check that we have the same number of feeds as the intrinsics
  if((mediaPath.size() != cameraIntrinsics.size()))
  {
    OPENMVG_CERR("The number of intrinsics and the number of cameras are not the same." << std::endl);
    return EXIT_FAILURE;
  }
  numCameras = mediaPath.size();

  // Init descTypes from command-line string
  matchDescTypes = features::EImageDescriberType_stringToEnums(matchDescTypeNames);

#ifdef HAVE_CCTAG
  useVoctreeLocalizer = (matchDescTypes.size() == 1 &&
                        ((matchDescTypes.front() == features::EImageDescriberType::CCTAG3) ||
                        (matchDescTypes.front() == features::EImageDescriberType::CCTAG4)));
#endif

  // just debugging prints, print out all the parameters
  {
    OPENMVG_COUT("Program called with the following parameters:");
    OPENMVG_COUT("\tsfmdata: " << sfmFilePath);
    OPENMVG_COUT("\tpreset: " << featurePreset);
    OPENMVG_COUT("\tmediapath: " << mediaPath);
    OPENMVG_COUT("\tcameraIntrinsics: " << cameraIntrinsics);
    OPENMVG_COUT("\tcalibration: " << rigCalibPath);
    OPENMVG_COUT("\tresectionEstimator: " << resectionEstimator);
    OPENMVG_COUT("\tmatchingEstimator: " << matchingEstimator);
    OPENMVG_COUT("\tdescriptorPath: " << descriptorsFolder);
    OPENMVG_COUT("\trefineIntrinsics: " << refineIntrinsics);
    OPENMVG_COUT("\tuseLocalizeRigNaive: " << useLocalizeRigNaive);
    OPENMVG_COUT("\treprojectionError: " << resectionErrorMax);
    OPENMVG_COUT("\tangularThreshold: " << angularThreshold);
    OPENMVG_COUT("\tnCameras: " << numCameras);
    OPENMVG_COUT("\tdescriptors: " << descriptorType);
<<<<<<< HEAD
    OPENMVG_COUT("\tmatching descriptor types: " << matchDescTypeNames);
    if(useVoctreeLocalizer)
=======
    if((DescriberType::SIFT==descriptorType)
#if OPENMVG_IS_DEFINED(OPENMVG_HAVE_CCTAG)
            ||(DescriberType::SIFT_CCTAG==descriptorType)
#endif
      )
>>>>>>> 9a3bb581
    {
      // parameters for voctree localizer
      OPENMVG_COUT("\tvoctree: " << vocTreeFilepath);
      OPENMVG_COUT("\tweights: " << weightsFilepath);
      OPENMVG_COUT("\tnbImageMatch: " << numResults);
      OPENMVG_COUT("\tmaxResults: " << maxResults);
      OPENMVG_COUT("\talgorithm: " << algostring);
      OPENMVG_COUT("\tmatchingError: " << matchingErrorMax);
    }
#if OPENMVG_IS_DEFINED(OPENMVG_HAVE_CCTAG)
    else
    {
      OPENMVG_COUT("\tnNearestKeyFrames: " << nNearestKeyFrames);
    }
#endif
#ifdef HAVE_ALEMBIC
    OPENMVG_COUT("\toutputAlembic: " << exportAlembicFile);
#endif
  }

  std::unique_ptr<localization::LocalizerParameters> param;
  
  std::unique_ptr<localization::ILocalizer> localizer;
  
  // initialize the localizer according to the chosen type of describer
<<<<<<< HEAD
  if(useVoctreeLocalizer)
=======
  if((DescriberType::SIFT==descriptorType)
#if OPENMVG_IS_DEFINED(OPENMVG_HAVE_CCTAG)
            ||(DescriberType::SIFT_CCTAG==descriptorType)
#endif
      )
>>>>>>> 9a3bb581
  {
    OPENMVG_COUT("Localizing sequence using the voctree localizer");
    localization::VoctreeLocalizer* tmpLoc = new localization::VoctreeLocalizer(sfmFilePath,
                                                            descriptorsFolder,
                                                            vocTreeFilepath,
<<<<<<< HEAD
                                                            weightsFilepath,
                                                            matchDescTypes
=======
                                                            weightsFilepath
#if OPENMVG_IS_DEFINED(OPENMVG_HAVE_CCTAG)
                                                            , DescriberType::SIFT_CCTAG==descriptorType
#endif
>>>>>>> 9a3bb581
                                                            );
    localizer.reset(tmpLoc);
    
    localization::VoctreeLocalizer::Parameters *tmpParam = new localization::VoctreeLocalizer::Parameters();
    param.reset(tmpParam);
    tmpParam->_algorithm = localization::VoctreeLocalizer::initFromString(algostring);;
    tmpParam->_numResults = numResults;
    tmpParam->_maxResults = maxResults;
    tmpParam->_ccTagUseCuda = false;
    tmpParam->_matchingError = matchingErrorMax;
    
  }
#if OPENMVG_IS_DEFINED(OPENMVG_HAVE_CCTAG)
  else
  {
    localization::CCTagLocalizer* tmpLoc = new localization::CCTagLocalizer(sfmFilePath, descriptorsFolder);
    localizer.reset(tmpLoc);
    
    localization::CCTagLocalizer::Parameters *tmpParam = new localization::CCTagLocalizer::Parameters();
    param.reset(tmpParam);
    tmpParam->_nNearestKeyFrames = nNearestKeyFrames;
  }
#endif 

  assert(localizer);
  assert(param);
  
  // set other common parameters
  param->_featurePreset = featurePreset;
  param->_refineIntrinsics = refineIntrinsics;
  param->_errorMax = resectionErrorMax;
  param->_resectionEstimator = resectionEstimator;
  param->_matchingEstimator = matchingEstimator;
  param->_useLocalizeRigNaive = useLocalizeRigNaive;
  param->_angularThreshold = D2R(angularThreshold);

  if(!localizer->isInit())
  {
    OPENMVG_CERR("ERROR while initializing the localizer!");
    return EXIT_FAILURE;
  }

<<<<<<< HEAD
#ifdef HAVE_ALEMBIC
  sfm::AlembicExporter exporter(exportAlembicFile);
=======
#if OPENMVG_IS_DEFINED(OPENMVG_HAVE_ALEMBIC)
  sfm::AlembicExporter exporter(exportFile);
>>>>>>> 9a3bb581
  exporter.initAnimatedCamera("rig");
  exporter.addPoints(localizer->getSfMData().GetLandmarks());
  
  boost::ptr_vector<sfm::AlembicExporter> cameraExporters;
  cameraExporters.reserve(numCameras);

  // this contains the full path and the root name of the file without the extension
  const std::string basename = (bfs::path(exportAlembicFile).parent_path() / bfs::path(exportAlembicFile).stem()).string();

  for(std::size_t i = 0; i < numCameras; ++i)
  {
    cameraExporters.push_back( new sfm::AlembicExporter(basename+".cam"+myToString(i, 2)+".abc"));
    cameraExporters.back().initAnimatedCamera("cam"+myToString(i, 2));
  }
#endif

  std::vector<dataio::FeedProvider*> feeders(numCameras);
  std::vector<std::string> subMediaFilepath(numCameras);
  
  // Init the feeder for each camera
  for(std::size_t idCamera = 0; idCamera < numCameras; ++idCamera)
  {
    const std::string &calibFile = cameraIntrinsics[idCamera];
    const std::string &feedPath = mediaPath[idCamera];
    // contains the directory where the video, the images or the filelist is
    subMediaFilepath[idCamera] = 
        bfs::is_directory(bfs::path(mediaPath[idCamera])) ? 
          (mediaPath[idCamera]) : 
          (bfs::path(mediaPath[idCamera]).parent_path().string());

    // create the feedProvider
    feeders[idCamera] = new dataio::FeedProvider(feedPath, calibFile);
    if(!feeders[idCamera]->isInit())
    {
      OPENMVG_CERR("ERROR while initializing the FeedProvider for the camera " 
              << idCamera << " " << feedPath);
      return EXIT_FAILURE;
    }
  }

  
  bool haveImage = true;
  std::size_t frameCounter = 0;
  std::size_t numLocalizedFrames = 0;
  
  // load the subposes
  std::vector<geometry::Pose3> vec_subPoses;
  if(numCameras > 1)
    rig::loadRigCalibration(rigCalibPath, vec_subPoses);
  assert(vec_subPoses.size() == numCameras-1);
  geometry::Pose3 rigPose;
  
  // Define an accumulator set for computing the mean and the
  // standard deviation of the time taken for localization
  bacc::accumulator_set<double, bacc::stats<bacc::tag::mean, bacc::tag::min, bacc::tag::max, bacc::tag::sum > > stats;

  // store the result
  std::vector< std::vector<localization::LocalizationResult> > rigResultPerFrame;
  
  while(haveImage)
  {
    // @fixme It's better to have arrays of pointers...
    std::vector<image::Image<unsigned char> > vec_imageGrey;
    std::vector<cameras::Pinhole_Intrinsic_Radial_K3 > vec_queryIntrinsics;
    vec_imageGrey.reserve(numCameras);
    vec_queryIntrinsics.reserve(numCameras);
           
    // for each camera get the image and the associated internal parameters
    for(std::size_t idCamera = 0; idCamera < numCameras; ++idCamera)
    {
      image::Image<unsigned char> imageGrey;
      cameras::Pinhole_Intrinsic_Radial_K3 queryIntrinsics;
      bool hasIntrinsics = false;
      std::string currentImgName;
      haveImage = feeders[idCamera]->readImage(imageGrey, queryIntrinsics, currentImgName, hasIntrinsics);
      feeders[idCamera]->goToNextFrame();

      if(!haveImage)
      {
        if(idCamera > 0)
        {
          // this is quite odd, it means that eg the fist camera has an image but
          // one of the others has not image
          OPENMVG_CERR("This is weird... Camera " << idCamera << " seems not to have any available images while some other cameras do...");
          return EXIT_FAILURE;  // a bit harsh but if we are here it's cheesy to say the less
        }
        break;
      }
      
      // for now let's suppose that the cameras are calibrated internally too
      if(!hasIntrinsics)
      {
        OPENMVG_CERR("For now only internally calibrated cameras are supported!"
                << "\nCamera " << idCamera << " does not have calibration for image " << currentImgName);
        return EXIT_FAILURE;  // a bit harsh but if we are here it's cheesy to say the less
      }
      
      vec_imageGrey.push_back(imageGrey);
      vec_queryIntrinsics.push_back(queryIntrinsics);
    }
    
    if(!haveImage)
    {
      // no more images are available
      break;
    }
    
    OPENMVG_COUT("******************************");
    OPENMVG_COUT("FRAME " << myToString(frameCounter, 4));
    OPENMVG_COUT("******************************");
    auto detect_start = std::chrono::steady_clock::now();
    std::vector<localization::LocalizationResult> localizationResults;
    const bool isLocalized = localizer->localizeRig(vec_imageGrey,
                                                    param.get(),
                                                    vec_queryIntrinsics,
                                                    vec_subPoses,
                                                    rigPose,
                                                    localizationResults);
    auto detect_end = std::chrono::steady_clock::now();
    auto detect_elapsed = std::chrono::duration_cast<std::chrono::milliseconds>(detect_end - detect_start);
    OPENMVG_COUT("Localization took  " << detect_elapsed.count() << " [ms]");
    stats(detect_elapsed.count());
    
    rigResultPerFrame.push_back(localizationResults);
    
    if(isLocalized)
    {
      ++numLocalizedFrames;
#if OPENMVG_IS_DEFINED(OPENMVG_HAVE_ALEMBIC)
      // save the position of the main camera
      exporter.addCameraKeyframe(rigPose, &vec_queryIntrinsics[0], subMediaFilepath[0], frameCounter, frameCounter);
      assert(cameraExporters.size()==numCameras);
      assert(localizationResults.size()==numCameras);
      assert(vec_queryIntrinsics.size()==numCameras);
      // save the position of all cameras of the rig
      for(std::size_t camIDX = 0; camIDX < numCameras; ++camIDX)
      {
        OPENMVG_COUT("cam pose" << camIDX << "\n" <<  localizationResults[camIDX].getPose().rotation() << "\n" << localizationResults[camIDX].getPose().center());
        if(camIDX > 0)
          OPENMVG_COUT("cam subpose" << camIDX-1 << "\n" <<  vec_subPoses[camIDX-1].rotation() << "\n" << vec_subPoses[camIDX-1].center());
        cameraExporters[camIDX].addCameraKeyframe(localizationResults[camIDX].getPose(), &vec_queryIntrinsics[camIDX], subMediaFilepath[camIDX], frameCounter, frameCounter);
      }
#endif
    }
    else
    {
     OPENMVG_CERR("Unable to localize frame " << frameCounter);
#if OPENMVG_IS_DEFINED(OPENMVG_HAVE_ALEMBIC)
      exporter.jumpKeyframe();
      assert(cameraExporters.size()==numCameras);
      for(std::size_t camIDX = 0; camIDX < numCameras; ++camIDX)
      {
        cameraExporters[camIDX].jumpKeyframe();
      }
#endif
    }

    ++frameCounter;
  }
  
  // print out some time stats
  OPENMVG_COUT("\n\n******************************");
  OPENMVG_COUT("Localized " << numLocalizedFrames << " / " << frameCounter << " images");
  OPENMVG_COUT("Processing took " << bacc::sum(stats) / 1000 << " [s] overall");
  OPENMVG_COUT("Mean time for localization:   " << bacc::mean(stats) << " [ms]");
  OPENMVG_COUT("Max time for localization:   " << bacc::max(stats) << " [ms]");
  OPENMVG_COUT("Min time for localization:   " << bacc::min(stats) << " [ms]");
}<|MERGE_RESOLUTION|>--- conflicted
+++ resolved
@@ -37,55 +37,6 @@
 namespace po = boost::program_options;
 
 using namespace openMVG;
-
-enum DescriberType
-{
-  SIFT
-#if OPENMVG_IS_DEFINED(OPENMVG_HAVE_CCTAG)
-  ,CCTAG,
-  SIFT_CCTAG
-#endif
-};
-
-inline DescriberType stringToDescriberType(const std::string& describerType)
-{
-  if(describerType == "SIFT")
-    return DescriberType::SIFT;
-#if OPENMVG_IS_DEFINED(OPENMVG_HAVE_CCTAG)
-  if (describerType == "CCTAG")
-    return DescriberType::CCTAG;
-  if(describerType == "SIFT_CCTAG")
-    return DescriberType::SIFT_CCTAG;
-#endif
-  throw std::invalid_argument("Unsupported describer type "+describerType);
-}
-
-inline std::string describerTypeToString(DescriberType describerType)
-{
-  if(describerType == DescriberType::SIFT)
-    return "SIFT";
-#if OPENMVG_IS_DEFINED(OPENMVG_HAVE_CCTAG)
-  if (describerType == DescriberType::CCTAG)
-    return "CCTAG";
-  if(describerType == DescriberType::SIFT_CCTAG)
-    return "SIFT_CCTAG";
-#endif
-  throw std::invalid_argument("Unrecognized DescriberType "+std::to_string(describerType));
-}
-
-std::ostream& operator<<(std::ostream& os, const DescriberType describerType)
-{
-  os << describerTypeToString(describerType);
-  return os;
-}
-
-std::istream& operator>>(std::istream &in, DescriberType &describerType)
-{
-  std::string token;
-  in >> token;
-  describerType = stringToDescriberType(token);
-  return in;
-}
 
 std::string myToString(std::size_t i, std::size_t zeroPadding)
 {
@@ -155,8 +106,6 @@
   features::EDESCRIBER_PRESET featurePreset = features::EDESCRIBER_PRESET::NORMAL_PRESET;     
   /// the describer types to use for the matching
   std::vector<features::EImageDescriberType> matchDescTypes;
-  /// the type of features to use for localization
-  DescriberType descriptorType = DescriberType::SIFT; //TODO : Remove
   /// the estimator to use for resection
   robust::EROBUST_ESTIMATOR resectionEstimator = robust::EROBUST_ESTIMATOR::ROBUST_ESTIMATOR_ACRANSAC;        
   /// the estimator to use for matching
@@ -191,17 +140,9 @@
   // parameters for cctag localizer
   std::size_t nNearestKeyFrames = 5;
 
-<<<<<<< HEAD
   /// the Alembic export file
   std::string exportAlembicFile = "trackedcameras.abc";
 
-=======
-#if OPENMVG_IS_DEFINED(OPENMVG_HAVE_ALEMBIC)
-  /// the export file
-  std::string exportFile = "trackedcameras.abc"; 
-#endif
-  
->>>>>>> 9a3bb581
   std::size_t numCameras = 0;
   po::options_description allParams("This program is used to localize a camera rig composed of internally calibrated cameras");
   
@@ -225,12 +166,6 @@
   commonParams.add_options()
       ("matchDescTypes", po::value<std::string>(&matchDescTypeNames)->default_value(matchDescTypeNames),
           "The describer types to use for the matching")
-      ("descriptors", po::value<DescriberType>(&descriptorType)->default_value(descriptorType), 
-        "Type of descriptors to use {SIFT"
-#if OPENMVG_IS_DEFINED(OPENMVG_HAVE_CCTAG)
-        ", CCTAG, SIFT_CCTAG"
-#endif
-        "}")
       ("preset", po::value<features::EDESCRIBER_PRESET>(&featurePreset)->default_value(featurePreset), 
           "Preset for the feature extractor when localizing a new image "
           "{LOW,MEDIUM,NORMAL,HIGH,ULTRA}")
@@ -282,17 +217,10 @@
   po::options_description outputParams("Options for the output of the localizer");
   outputParams.add_options()  
       ("help,h", "Print this message")
-<<<<<<< HEAD
-#ifdef HAVE_ALEMBIC
+#if OPENMVG_IS_DEFINED(OPENMVG_HAVE_ALEMBIC)
       ("outputAlembic", po::value<std::string>(&exportAlembicFile)->default_value(exportAlembicFile),
           "Filename for the SfM_Data export file (where camera poses will be stored). "
           "Default : trackedcameras.abc.")
-=======
-#if OPENMVG_IS_DEFINED(OPENMVG_HAVE_ALEMBIC)
-      ("output", po::value<std::string>(&exportFile)->default_value(exportFile),
-        "Filename for the SfM_Data export file (where camera poses will be stored)."
-        " Default : trackedcameras.abc.")
->>>>>>> 9a3bb581
 #endif
           ;
 
@@ -342,8 +270,8 @@
   // Init descTypes from command-line string
   matchDescTypes = features::EImageDescriberType_stringToEnums(matchDescTypeNames);
 
-#ifdef HAVE_CCTAG
-  useVoctreeLocalizer = (matchDescTypes.size() == 1 &&
+#if OPENMVG_IS_DEFINED(OPENMVG_HAVE_CCTAG)
+  useVoctreeLocalizer = !(matchDescTypes.size() == 1 &&
                         ((matchDescTypes.front() == features::EImageDescriberType::CCTAG3) ||
                         (matchDescTypes.front() == features::EImageDescriberType::CCTAG4)));
 #endif
@@ -364,17 +292,8 @@
     OPENMVG_COUT("\treprojectionError: " << resectionErrorMax);
     OPENMVG_COUT("\tangularThreshold: " << angularThreshold);
     OPENMVG_COUT("\tnCameras: " << numCameras);
-    OPENMVG_COUT("\tdescriptors: " << descriptorType);
-<<<<<<< HEAD
     OPENMVG_COUT("\tmatching descriptor types: " << matchDescTypeNames);
     if(useVoctreeLocalizer)
-=======
-    if((DescriberType::SIFT==descriptorType)
-#if OPENMVG_IS_DEFINED(OPENMVG_HAVE_CCTAG)
-            ||(DescriberType::SIFT_CCTAG==descriptorType)
-#endif
-      )
->>>>>>> 9a3bb581
     {
       // parameters for voctree localizer
       OPENMVG_COUT("\tvoctree: " << vocTreeFilepath);
@@ -390,7 +309,7 @@
       OPENMVG_COUT("\tnNearestKeyFrames: " << nNearestKeyFrames);
     }
 #endif
-#ifdef HAVE_ALEMBIC
+#if OPENMVG_IS_DEFINED(OPENMVG_HAVE_ALEMBIC)
     OPENMVG_COUT("\toutputAlembic: " << exportAlembicFile);
 #endif
   }
@@ -400,29 +319,14 @@
   std::unique_ptr<localization::ILocalizer> localizer;
   
   // initialize the localizer according to the chosen type of describer
-<<<<<<< HEAD
   if(useVoctreeLocalizer)
-=======
-  if((DescriberType::SIFT==descriptorType)
-#if OPENMVG_IS_DEFINED(OPENMVG_HAVE_CCTAG)
-            ||(DescriberType::SIFT_CCTAG==descriptorType)
-#endif
-      )
->>>>>>> 9a3bb581
   {
     OPENMVG_COUT("Localizing sequence using the voctree localizer");
     localization::VoctreeLocalizer* tmpLoc = new localization::VoctreeLocalizer(sfmFilePath,
                                                             descriptorsFolder,
                                                             vocTreeFilepath,
-<<<<<<< HEAD
                                                             weightsFilepath,
                                                             matchDescTypes
-=======
-                                                            weightsFilepath
-#if OPENMVG_IS_DEFINED(OPENMVG_HAVE_CCTAG)
-                                                            , DescriberType::SIFT_CCTAG==descriptorType
-#endif
->>>>>>> 9a3bb581
                                                             );
     localizer.reset(tmpLoc);
     
@@ -465,13 +369,8 @@
     return EXIT_FAILURE;
   }
 
-<<<<<<< HEAD
-#ifdef HAVE_ALEMBIC
+#if OPENMVG_IS_DEFINED(OPENMVG_HAVE_ALEMBIC)
   sfm::AlembicExporter exporter(exportAlembicFile);
-=======
-#if OPENMVG_IS_DEFINED(OPENMVG_HAVE_ALEMBIC)
-  sfm::AlembicExporter exporter(exportFile);
->>>>>>> 9a3bb581
   exporter.initAnimatedCamera("rig");
   exporter.addPoints(localizer->getSfMData().GetLandmarks());
   
