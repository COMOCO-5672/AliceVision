--- conflicted
+++ resolved
@@ -1,642 +1,325 @@
-<<<<<<< HEAD
-
-// Copyright (c) 2012, 2013 Pierre MOULON.
-
-// This Source Code Form is subject to the terms of the Mozilla Public
-// License, v. 2.0. If a copy of the MPL was not distributed with this
-// file, You can obtain one at http://mozilla.org/MPL/2.0/.
-
-#include <stdlib.h>
-#include <stdio.h>
-#include <cmath>
-#include <iterator>
-
-#include <GL/glfw3.h>
-
-#include "software/SfMViewer/document.h"
-#include "openMVG/multiview/projection.hpp"
-#include "openMVG/image/image.hpp"
-
-#include "third_party/cmdLine/cmdLine.h"
-
-static int running = 1;
-static Document m_doc;
-static int cur_cam = -1;
-
-struct GLWImage {
-    int width, height;
-    GLuint texture;
-    double opacity;
-    int camera;
- };
-
-static GLWImage m_cur_image;
-
-/* close callback */
-static int window_close_callback(GLFWwindow* window)
-{
-    running = 0;
-    return GL_TRUE;
-}
-
-/* new window size */
-void reshape( GLFWwindow* window, int width, int height )
-{
-  glViewport( 0, 0, (GLint) width, (GLint) height );
-  glMatrixMode( GL_PROJECTION );
-  glLoadIdentity();
-  GLfloat zNear = 1e-2;
-  GLfloat zFar = 1e5;
-  GLfloat aspect = float(width)/float(height);
-  GLfloat fH = std::tan( float(60 / 360.0f * 3.14159f) ) * zNear;
-  GLfloat fW = fH * aspect;
-  glFrustum( -fW, fW, -fH, fH, zNear, zFar );
-  glMatrixMode( GL_MODELVIEW );
-  glLoadIdentity();
-}
-
-void key( GLFWwindow* window, int k, int action)
-{
-  if( action != GLFW_PRESS ) return;
-
-  bool bTextureChange = false;
-
-  switch (k) {
-  case GLFW_KEY_ESCAPE:
-    running = 0;
-    break;
-  case GLFW_KEY_LEFT:
-    cur_cam--;
-    if (cur_cam<0)  {
-      cur_cam = m_doc._map_camera.size()-1;
-    }
-    bTextureChange = true;
-    break;
-  case GLFW_KEY_RIGHT:
-    cur_cam++;
-    if (cur_cam >= m_doc._map_camera.size())  {
-      cur_cam = 0;
-    }
-    bTextureChange = true;
-    break;
-  default:
-    return;
-  }
-
-  if (bTextureChange)
-  {
-    std::string sImageName =
-      stlplus::create_filespec(
-        stlplus::folder_append_separator(m_doc._sDirectory)+"images",
-        m_doc._vec_imageNames[cur_cam]);
-    std::vector<unsigned char> img;
-    int w,h,depth;
-    if (ReadImage(sImageName.c_str(),
-              &img,
-              &w,
-              &h,
-              &depth))
-    {
-      glEnable(GL_TEXTURE_2D);
-      std::cout << "Read image : " << sImageName << "\n" << std::endl;
-      glDeleteTextures(1, &m_cur_image.texture);
-
-      // Create texture
-      glGenTextures( 1, &m_cur_image.texture);
-      // select our current texture
-      glBindTexture(GL_TEXTURE_2D, m_cur_image.texture);
-
-      m_cur_image.width = w;
-      m_cur_image.height = h;
-      glTexImage2D(GL_TEXTURE_2D, 0, GL_RGB,  m_cur_image.width,
-                m_cur_image.height, 0, GL_RGB, GL_UNSIGNED_BYTE,
-                &img[0]);
-
-      glBindTexture(GL_TEXTURE_2D, m_cur_image.texture);
-    }
-  }
-}
-
-// the conversion matrix from OpenGL default coordinate system
-//  to the camera coordinate system:
-// [ 1  0  0  0] * [ x ] = [ x ]
-//   0 -1  0  0      y      -y
-//   0  0 -1  0      z      -z
-//   0  0  0  1      1       1
-const GLfloat m_convert[4][4] = {
-  {1.,  0.,  0., 0.},
-  {0., -1.,  0., 0.},
-  {0.,  0., -1., 0.},
-  {0.,  0.,  0., 1.}};
-
-//Local to World
-static openMVG::Mat4 l2w_Camera(const Mat3 & R, const Vec3 & t)
-{
-  //World to Local
-  /// given rotation matrix R and translation vector t,
-  /// column-major matrix m is equal to:
-  /// [ R11 R12 R13 t.x ]
-  /// | R21 R22 R23 t.y |
-  /// | R31 R32 R33 t.z |
-  /// [ 0.0 0.0 0.0 1.0 ]
-
-  //Local to World => Coordinates of the camera in the 3d space
-  openMVG::Mat4 l2wmat = Mat4::Identity();
-  l2wmat.block(0,0,3,4) = HStack(R,t);
-  return l2wmat;
-}
-
-/* OpenGL draw function & timing */
-static void draw(void)
-{
-  glClear(GL_COLOR_BUFFER_BIT | GL_DEPTH_BUFFER_BIT);
-
-  glMatrixMode(GL_MODELVIEW);
-  glLoadIdentity();
-
-  {
-    const PinholeCamera & camera = m_doc._map_camera.find(cur_cam)->second;
-
-    glPushMatrix();
-    openMVG::Mat4 l2w = l2w_Camera(camera._R, camera._t);
-    glMultMatrixf((GLfloat*)m_convert); // second, convert the camera coordinates to the opengl camera coordinates
-    glMultMatrixd((GLdouble*)l2w.data());
-
-    glPointSize(3);
-    glDisable(GL_TEXTURE_2D);
-    glDisable(GL_LIGHTING);
-    //glCallList(m_pointcloud);
-
-    //Draw Structure
-    size_t nbPoint = m_doc._vec_points.size()/3;
-    size_t cpt = 0;
-    glBegin(GL_POINTS);
-    for(size_t i = 0; i < nbPoint; i++,cpt+=3) {
-      glColor3f(0.f,1.f,0.f);
-      glVertex3f(m_doc._vec_points[cpt], m_doc._vec_points[cpt+1], m_doc._vec_points[cpt+2]);
-    }
-    glEnd();
-
-
-/*
-    //-- Draw other cameras:
-    glBlendFunc(GL_SRC_ALPHA, GL_ONE_MINUS_SRC_ALPHA);
-    glEnable(GL_BLEND); glDisable(GL_DEPTH_TEST);
-
-    glDisable(GL_CULL_FACE);
-    for (std::map<size_t, SimpleCamera >::const_iterator iterCam = m_doc->map_camera.begin();
-      iterCam != m_doc->map_camera.end(); ++iterCam)
-    {
-      glPushMatrix();
-
-      if (std::distance(m_doc->map_camera.begin(),iterCam) != cur_cam)
-      {
-        Mat4 l2w = iterCam->second.l2w();
-        //glMultMatrixd(l2w.data());
-        glMultMatrixf((GLfloat*)m_convert); // second, convert the camera coordinates to the opengl camera coordinates
-        //glMultMatrixf((GLfloat*)prj);       // first, project the points in the world coordinates to the camera coorrdinates
-        glMultMatrixd((GLdouble*)l2w.data());
-        int w = m_doc->map_imageSize.find(std::distance(m_doc->map_camera.begin(),iterCam))->second.first;
-        int h = m_doc->map_imageSize.find(std::distance(m_doc->map_camera.begin(),iterCam))->second.second;
-        double focal = iterCam->second.K(0,0);
-        double maxx = 0.5*w/focal;
-        double maxy = 0.5*h/focal;
-
-        glBegin(GL_QUADS);
-        glColor4f(0.5f,0.5f,0.5f,0.6f);
-        glTexCoord2d(0.0,0.0);        glVertex3d(-maxx,-maxy,-1.0);
-        glTexCoord2d(1.0,0.0);        glVertex3d(+maxx,-maxy,-1.0);
-        glTexCoord2d(1.0,1.0);        glVertex3d(+maxx,+maxy,-1.0);
-        glTexCoord2d(0.0,1.0);        glVertex3d(-maxx,+maxy,-1.0);
-        glEnd();
-
-      }
-      glPopMatrix();
-    }
-
-    glDisable(GL_BLEND); glEnable(GL_DEPTH_TEST);
-*/
-
-    glPopMatrix();
-
-    glBlendFunc(GL_SRC_ALPHA, GL_ONE_MINUS_SRC_ALPHA);
-    glEnable(GL_BLEND); glDisable(GL_DEPTH_TEST);
-
-    //Draw the image
-
-    int w = m_doc._map_imageSize.find(cur_cam)->second.first;
-    int h = m_doc._map_imageSize.find(cur_cam)->second.second;
-    double focal = camera._K(0,0);
-
-    double maxx = 0.5 * w / focal;
-    double maxy = 0.5 * h / focal;
-    glEnable(GL_TEXTURE_2D);
-    glTexParameteri( GL_TEXTURE_2D, GL_TEXTURE_MIN_FILTER, GL_LINEAR);
-    glTexParameteri( GL_TEXTURE_2D, GL_TEXTURE_MAG_FILTER, GL_LINEAR);
-
-    glBindTexture(GL_TEXTURE_2D, m_cur_image.texture);
-    glBlendFunc(GL_SRC_ALPHA, GL_ONE_MINUS_SRC_ALPHA);
-    glColor4f(0.5f,0.5f,0.5f,0.6f);
-    glBegin(GL_QUADS);
-    glTexCoord2d(0.0,1.0);    glVertex3d(-maxx,-maxy,-1.0);
-    glTexCoord2d(1.0,1.0);    glVertex3d(+maxx,-maxy,-1.0);
-    glTexCoord2d(1.0,0.0);    glVertex3d(+maxx,+maxy,-1.0);
-    glTexCoord2d(0.0,0.0);    glVertex3d(-maxx,+maxy,-1.0);
-    glEnd();
-    glDisable(GL_TEXTURE_2D);
-    glDisable(GL_BLEND); glEnable(GL_DEPTH_TEST);
-  }
-}
-
-int main(int argc, char *argv[]) {
-
-=======
-
-// Copyright (c) 2012, 2013 Pierre MOULON.
-
-// This Source Code Form is subject to the terms of the Mozilla Public
-// License, v. 2.0. If a copy of the MPL was not distributed with this
-// file, You can obtain one at http://mozilla.org/MPL/2.0/.
-
-#include <stdlib.h>
-#include <stdio.h>
-#include <cmath>
-#include <iterator>
-
-#include <GLFW/glfw3.h>
-
-#include "software/SfMViewer/document.h"
-#include "openMVG/multiview/projection.hpp"
-#include "openMVG/image/image.hpp"
-
-#include "third_party/cmdLine/cmdLine.h"
-
-static int running = 1;
-static Document m_doc;
-static int cur_cam = -1;
-
-struct GLWImage {
-    int width, height;
-    GLuint texture;
-    double opacity;
-    int camera;
- };
-
-static GLWImage m_cur_image;
-
-/* close callback */
-void window_close_callback(GLFWwindow* window)
-{
-    running = 0;
-}
-
-/* new window size */
-void reshape( GLFWwindow* window, int width, int height )
-{
-  glViewport( 0, 0, (GLint) width, (GLint) height );
-  glMatrixMode( GL_PROJECTION );
-  glLoadIdentity();
-  GLfloat zNear = 1e-2;
-  GLfloat zFar = 1e5;
-  GLfloat aspect = float(width)/float(height);
-  GLfloat fH = std::tan( float(60 / 360.0f * 3.14159f) ) * zNear;
-  GLfloat fW = fH * aspect;
-  glFrustum( -fW, fW, -fH, fH, zNear, zFar );
-  glMatrixMode( GL_MODELVIEW );
-  glLoadIdentity();
-}
-
-void key(GLFWwindow* window, int k, int scancode, int action, int mod)
-{
-  if( action != GLFW_PRESS ) return;
-
-bool bTextureChange = false;
-
-  switch (k) {
-  case GLFW_KEY_ESCAPE:
-    running = 0;
-    break;
-  case GLFW_KEY_LEFT:
-    cur_cam--;
-    if (cur_cam<0)  {
-      cur_cam = m_doc._map_camera.size()-1;
-    }
-    bTextureChange = true;
-    break;
-  case GLFW_KEY_RIGHT:
-    cur_cam++;
-    if (cur_cam >= m_doc._map_camera.size())  {
-      cur_cam = 0;
-    }
-    bTextureChange = true;
-    break;
-  default:
-    return;
-  }
-
-  if (bTextureChange)
-  {
-    std::string sImageName =
-      stlplus::create_filespec(
-        stlplus::folder_append_separator(m_doc._sDirectory)+"images",
-        m_doc._vec_imageNames[cur_cam]);
-    std::vector<unsigned char> img;
-    int w,h,depth;
-    if (ReadImage(sImageName.c_str(),
-              &img,
-              &w,
-              &h,
-              &depth))
-    {
-      glEnable(GL_TEXTURE_2D);
-      std::cout << "Read image : " << sImageName << "\n" << std::endl;
-      glDeleteTextures(1, &m_cur_image.texture);
-
-      // Create texture
-      glGenTextures( 1, &m_cur_image.texture);
-      // select our current texture
-      glBindTexture(GL_TEXTURE_2D, m_cur_image.texture);
-
-      m_cur_image.width = w;
-      m_cur_image.height = h;
-      glTexImage2D(GL_TEXTURE_2D, 0, GL_RGB,  m_cur_image.width,
-                m_cur_image.height, 0, GL_RGB, GL_UNSIGNED_BYTE,
-                &img[0]);
-
-      glBindTexture(GL_TEXTURE_2D, m_cur_image.texture);
-    }
-  }
-}
-
-// the conversion matrix from OpenGL default coordinate system
-//  to the camera coordinate system:
-// [ 1  0  0  0] * [ x ] = [ x ]
-//   0 -1  0  0      y      -y
-//   0  0 -1  0      z      -z
-//   0  0  0  1      1       1
-const GLfloat m_convert[4][4] = {
-  {1.,  0.,  0., 0.},
-  {0., -1.,  0., 0.},
-  {0.,  0., -1., 0.},
-  {0.,  0.,  0., 1.}};
-
-//Local to World
-static openMVG::Mat4 l2w_Camera(const Mat3 & R, const Vec3 & t)
-{
-  //World to Local
-  /// given rotation matrix R and translation vector t,
-  /// column-major matrix m is equal to:
-  /// [ R11 R12 R13 t.x ]
-  /// | R21 R22 R23 t.y |
-  /// | R31 R32 R33 t.z |
-  /// [ 0.0 0.0 0.0 1.0 ]
-
-  //Local to World => Coordinates of the camera in the 3d space
-  openMVG::Mat4 l2wmat = Mat4::Identity();
-  l2wmat.block(0,0,3,4) = HStack(R,t);
-  return l2wmat;
-}
-
-/* OpenGL draw function & timing */
-static void draw(void)
-{
-  glClear(GL_COLOR_BUFFER_BIT | GL_DEPTH_BUFFER_BIT);
-
-  glMatrixMode(GL_MODELVIEW);
-  glLoadIdentity();
-
-  {
-    const PinholeCamera & camera = m_doc._map_camera.find(cur_cam)->second;
-
-    glPushMatrix();
-    openMVG::Mat4 l2w = l2w_Camera(camera._R, camera._t);
-    glMultMatrixf((GLfloat*)m_convert); // second, convert the camera coordinates to the opengl camera coordinates
-    glMultMatrixd((GLdouble*)l2w.data());
-
-    glPointSize(3);
-    glDisable(GL_TEXTURE_2D);
-    glDisable(GL_LIGHTING);
-    //glCallList(m_pointcloud);
-
-    //Draw Structure
-    size_t nbPoint = m_doc._vec_points.size()/3;
-    size_t cpt = 0;
-    glBegin(GL_POINTS);
-    for(size_t i = 0; i < nbPoint; i++,cpt+=3) {
-      glColor3f(0.f,1.f,0.f);
-      glVertex3f(m_doc._vec_points[cpt], m_doc._vec_points[cpt+1], m_doc._vec_points[cpt+2]);
-    }
-    glEnd();
-
-
-/*
-    //-- Draw other cameras:
-    glBlendFunc(GL_SRC_ALPHA, GL_ONE_MINUS_SRC_ALPHA);
-    glEnable(GL_BLEND); glDisable(GL_DEPTH_TEST);
-
-    glDisable(GL_CULL_FACE);
-    for (std::map<size_t, SimpleCamera >::const_iterator iterCam = m_doc->map_camera.begin();
-      iterCam != m_doc->map_camera.end(); ++iterCam)
-    {
-      glPushMatrix();
-
-      if (std::distance(m_doc->map_camera.begin(),iterCam) != cur_cam)
-      {
-        Mat4 l2w = iterCam->second.l2w();
-        //glMultMatrixd(l2w.data());
-        glMultMatrixf((GLfloat*)m_convert); // second, convert the camera coordinates to the opengl camera coordinates
-        //glMultMatrixf((GLfloat*)prj);       // first, project the points in the world coordinates to the camera coorrdinates
-        glMultMatrixd((GLdouble*)l2w.data());
-        int w = m_doc->map_imageSize.find(std::distance(m_doc->map_camera.begin(),iterCam))->second.first;
-        int h = m_doc->map_imageSize.find(std::distance(m_doc->map_camera.begin(),iterCam))->second.second;
-        double focal = iterCam->second.K(0,0);
-        double maxx = 0.5*w/focal;
-        double maxy = 0.5*h/focal;
-
-        glBegin(GL_QUADS);
-        glColor4f(0.5f,0.5f,0.5f,0.6f);
-        glTexCoord2d(0.0,0.0);        glVertex3d(-maxx,-maxy,-1.0);
-        glTexCoord2d(1.0,0.0);        glVertex3d(+maxx,-maxy,-1.0);
-        glTexCoord2d(1.0,1.0);        glVertex3d(+maxx,+maxy,-1.0);
-        glTexCoord2d(0.0,1.0);        glVertex3d(-maxx,+maxy,-1.0);
-        glEnd();
-
-      }
-      glPopMatrix();
-    }
-
-    glDisable(GL_BLEND); glEnable(GL_DEPTH_TEST);
-*/
-
-    glPopMatrix();
-
-    glBlendFunc(GL_SRC_ALPHA, GL_ONE_MINUS_SRC_ALPHA);
-    glEnable(GL_BLEND); glDisable(GL_DEPTH_TEST);
-
-    //Draw the image
-
-    int w = m_doc._map_imageSize.find(cur_cam)->second.first;
-    int h = m_doc._map_imageSize.find(cur_cam)->second.second;
-    double focal = camera._K(0,0);
-
-    double maxx = 0.5 * w / focal;
-    double maxy = 0.5 * h / focal;
-    glEnable(GL_TEXTURE_2D);
-    glTexParameteri( GL_TEXTURE_2D, GL_TEXTURE_MIN_FILTER, GL_LINEAR);
-    glTexParameteri( GL_TEXTURE_2D, GL_TEXTURE_MAG_FILTER, GL_LINEAR);
-
-    glBindTexture(GL_TEXTURE_2D, m_cur_image.texture);
-    glBlendFunc(GL_SRC_ALPHA, GL_ONE_MINUS_SRC_ALPHA);
-    glColor4f(0.5f,0.5f,0.5f,0.6f);
-    glBegin(GL_QUADS);
-    glTexCoord2d(0.0,1.0);    glVertex3d(-maxx,-maxy,-1.0);
-    glTexCoord2d(1.0,1.0);    glVertex3d(+maxx,-maxy,-1.0);
-    glTexCoord2d(1.0,0.0);    glVertex3d(+maxx,+maxy,-1.0);
-    glTexCoord2d(0.0,0.0);    glVertex3d(-maxx,+maxy,-1.0);
-    glEnd();
-    glDisable(GL_TEXTURE_2D);
-    glDisable(GL_BLEND); glEnable(GL_DEPTH_TEST);
-  }
-}
-
-int main(int argc, char *argv[]) {
-
->>>>>>> 330bec48
-  CmdLine cmd;
-  std::string sSfM_Dir;
-  cmd.add( make_option('i', sSfM_Dir, "sfmdir") );
-
-  try {
-    if (argc == 1) throw std::string("Invalid command line parameter.");
-    cmd.process(argc, argv);
-  } catch(const std::string& s) {
-    std::cerr << "Usage: " << argv[0] << ' '
-    << "[-i|--sfmdir SfM_Output path] "
-    << std::endl;
-
-    std::cerr << s << std::endl;
-    return EXIT_FAILURE;
-<<<<<<< HEAD
-  }
-
-  if (m_doc.load(sSfM_Dir))
-  {
-    cur_cam = 0;
-    std::cout << "Press left or right key to navigate ;-)" << std::endl;
-    std::cout << "Esc to quit" << std::endl;
-  }
-  else{
-    exit( EXIT_FAILURE);
-  }
-  
-  //-- Create the GL window context
-  GLFWwindow* window;
-  int width, height;
-
-  if( !glfwInit() )
-  {
-    fprintf( stderr, "Failed to initialize GLFW\n" );
-    exit( EXIT_FAILURE );
-  }
-
-  glfwWindowHint(GLFW_DEPTH_BITS, 16);
-
-  window = glfwCreateWindow( 600, 300, "SfmViewer", NULL, NULL );
-  if (!window)
-  {
-    fprintf( stderr, "Failed to open GLFW window\n" );
-    glfwTerminate();
-    exit( EXIT_FAILURE );
-  }
-
-  // Set callback functions
-  glfwSetWindowCloseCallback(window, window_close_callback);
-  glfwSetWindowSizeCallback(window, reshape);
-  glfwSetKeyCallback(window, key);
-
-  glfwMakeContextCurrent(window);
-  glfwSwapInterval( 1 );
-
-  glfwGetWindowSize(window, &width, &height);
-  reshape(window, width, height);
-
-  m_cur_image.camera = -1;
-  // Main loop
-  while( running )
-  {
-    // Draw SfM Scene
-    draw();
-
-    // Swap buffers
-    glfwSwapBuffers(window);
-    glfwPollEvents();
-  }
-  
-  // Terminate GLFW
-  glfwTerminate();
-
-  // Exit program
-  exit( EXIT_SUCCESS );
-=======
-  }
-
-  if (m_doc.load(sSfM_Dir))
-  {
-    cur_cam = 0;
-    std::cout << "Press left or right key to navigate ;-)" << std::endl;
-    std::cout << "Esc to quit" << std::endl;
-  }
-  else{
-    exit( EXIT_FAILURE);
-  }
-
-  //-- Create the GL window context
-  GLFWwindow* window;
-  int width, height;
-
-  if( !glfwInit() )
-  {
-    fprintf( stderr, "Failed to initialize GLFW\n" );
-    exit( EXIT_FAILURE );
-  }
-
-  glfwWindowHint(GLFW_DEPTH_BITS, 16);
-
-  window = glfwCreateWindow( 600, 300, "SfmViewer", NULL, NULL );
-  if (!window)
-  {
-    fprintf( stderr, "Failed to open GLFW window\n" );
-    glfwTerminate();
-    exit( EXIT_FAILURE );
-  }
-
-  // Set callback functions
-  glfwSetWindowCloseCallback(window, window_close_callback);
-  glfwSetWindowSizeCallback(window, reshape);
-  glfwSetKeyCallback(window, key);
-
-  glfwMakeContextCurrent(window);
-  glfwSwapInterval( 1 );
-
-  glfwGetWindowSize(window, &width, &height);
-  reshape(window, width, height);
-
-  m_cur_image.camera = -1;
-  // Main loop
-  while( running )
-  {
-    // Draw SfM Scene
-    draw();
-
-    // Swap buffers
-    glfwSwapBuffers(window);
-    glfwPollEvents();
-  }
-
-  // Terminate GLFW
-  glfwTerminate();
-
-  // Exit program
-  exit( EXIT_SUCCESS );
->>>>>>> 330bec48
+
+// Copyright (c) 2012, 2013 Pierre MOULON.
+
+// This Source Code Form is subject to the terms of the Mozilla Public
+// License, v. 2.0. If a copy of the MPL was not distributed with this
+// file, You can obtain one at http://mozilla.org/MPL/2.0/.
+
+#include <stdlib.h>
+#include <stdio.h>
+#include <cmath>
+#include <iterator>
+
+#include <GLFW/glfw3.h>
+
+#include "software/SfMViewer/document.h"
+#include "openMVG/multiview/projection.hpp"
+#include "openMVG/image/image.hpp"
+
+#include "third_party/cmdLine/cmdLine.h"
+
+static int running = 1;
+static Document m_doc;
+static int cur_cam = -1;
+
+struct GLWImage {
+    int width, height;
+    GLuint texture;
+    double opacity;
+    int camera;
+ };
+
+static GLWImage m_cur_image;
+
+/* close callback */
+void window_close_callback(GLFWwindow* window)
+{
+    running = 0;
+}
+
+/* new window size */
+void reshape( GLFWwindow* window, int width, int height )
+{
+  glViewport( 0, 0, (GLint) width, (GLint) height );
+  glMatrixMode( GL_PROJECTION );
+  glLoadIdentity();
+  GLfloat zNear = 1e-2;
+  GLfloat zFar = 1e5;
+  GLfloat aspect = float(width)/float(height);
+  GLfloat fH = std::tan( float(60 / 360.0f * 3.14159f) ) * zNear;
+  GLfloat fW = fH * aspect;
+  glFrustum( -fW, fW, -fH, fH, zNear, zFar );
+  glMatrixMode( GL_MODELVIEW );
+  glLoadIdentity();
+}
+
+void key(GLFWwindow* window, int k, int scancode, int action, int mod)
+{
+  if( action != GLFW_PRESS ) return;
+
+bool bTextureChange = false;
+
+  switch (k) {
+  case GLFW_KEY_ESCAPE:
+    running = 0;
+    break;
+  case GLFW_KEY_LEFT:
+    cur_cam--;
+    if (cur_cam<0)  {
+      cur_cam = m_doc._map_camera.size()-1;
+    }
+    bTextureChange = true;
+    break;
+  case GLFW_KEY_RIGHT:
+    cur_cam++;
+    if (cur_cam >= m_doc._map_camera.size())  {
+      cur_cam = 0;
+    }
+    bTextureChange = true;
+    break;
+  default:
+    return;
+  }
+
+  if (bTextureChange)
+  {
+    std::string sImageName =
+      stlplus::create_filespec(
+        stlplus::folder_append_separator(m_doc._sDirectory)+"images",
+        m_doc._vec_imageNames[cur_cam]);
+    std::vector<unsigned char> img;
+    int w,h,depth;
+    if (ReadImage(sImageName.c_str(),
+              &img,
+              &w,
+              &h,
+              &depth))
+    {
+      glEnable(GL_TEXTURE_2D);
+      std::cout << "Read image : " << sImageName << "\n" << std::endl;
+      glDeleteTextures(1, &m_cur_image.texture);
+
+      // Create texture
+      glGenTextures( 1, &m_cur_image.texture);
+      // select our current texture
+      glBindTexture(GL_TEXTURE_2D, m_cur_image.texture);
+
+      m_cur_image.width = w;
+      m_cur_image.height = h;
+      glTexImage2D(GL_TEXTURE_2D, 0, GL_RGB,  m_cur_image.width,
+                m_cur_image.height, 0, GL_RGB, GL_UNSIGNED_BYTE,
+                &img[0]);
+
+      glBindTexture(GL_TEXTURE_2D, m_cur_image.texture);
+    }
+  }
+}
+
+// the conversion matrix from OpenGL default coordinate system
+//  to the camera coordinate system:
+// [ 1  0  0  0] * [ x ] = [ x ]
+//   0 -1  0  0      y      -y
+//   0  0 -1  0      z      -z
+//   0  0  0  1      1       1
+const GLfloat m_convert[4][4] = {
+  {1.,  0.,  0., 0.},
+  {0., -1.,  0., 0.},
+  {0.,  0., -1., 0.},
+  {0.,  0.,  0., 1.}};
+
+//Local to World
+static openMVG::Mat4 l2w_Camera(const Mat3 & R, const Vec3 & t)
+{
+  //World to Local
+  /// given rotation matrix R and translation vector t,
+  /// column-major matrix m is equal to:
+  /// [ R11 R12 R13 t.x ]
+  /// | R21 R22 R23 t.y |
+  /// | R31 R32 R33 t.z |
+  /// [ 0.0 0.0 0.0 1.0 ]
+
+  //Local to World => Coordinates of the camera in the 3d space
+  openMVG::Mat4 l2wmat = Mat4::Identity();
+  l2wmat.block(0,0,3,4) = HStack(R,t);
+  return l2wmat;
+}
+
+/* OpenGL draw function & timing */
+static void draw(void)
+{
+  glClear(GL_COLOR_BUFFER_BIT | GL_DEPTH_BUFFER_BIT);
+
+  glMatrixMode(GL_MODELVIEW);
+  glLoadIdentity();
+
+  {
+    const PinholeCamera & camera = m_doc._map_camera.find(cur_cam)->second;
+
+    glPushMatrix();
+    openMVG::Mat4 l2w = l2w_Camera(camera._R, camera._t);
+    glMultMatrixf((GLfloat*)m_convert); // second, convert the camera coordinates to the opengl camera coordinates
+    glMultMatrixd((GLdouble*)l2w.data());
+
+    glPointSize(3);
+    glDisable(GL_TEXTURE_2D);
+    glDisable(GL_LIGHTING);
+    //glCallList(m_pointcloud);
+
+    //Draw Structure
+    size_t nbPoint = m_doc._vec_points.size()/3;
+    size_t cpt = 0;
+    glBegin(GL_POINTS);
+    for(size_t i = 0; i < nbPoint; i++,cpt+=3) {
+      glColor3f(0.f,1.f,0.f);
+      glVertex3f(m_doc._vec_points[cpt], m_doc._vec_points[cpt+1], m_doc._vec_points[cpt+2]);
+    }
+    glEnd();
+
+
+/*
+    //-- Draw other cameras:
+    glBlendFunc(GL_SRC_ALPHA, GL_ONE_MINUS_SRC_ALPHA);
+    glEnable(GL_BLEND); glDisable(GL_DEPTH_TEST);
+
+    glDisable(GL_CULL_FACE);
+    for (std::map<size_t, SimpleCamera >::const_iterator iterCam = m_doc->map_camera.begin();
+      iterCam != m_doc->map_camera.end(); ++iterCam)
+    {
+      glPushMatrix();
+
+      if (std::distance(m_doc->map_camera.begin(),iterCam) != cur_cam)
+      {
+        Mat4 l2w = iterCam->second.l2w();
+        //glMultMatrixd(l2w.data());
+        glMultMatrixf((GLfloat*)m_convert); // second, convert the camera coordinates to the opengl camera coordinates
+        //glMultMatrixf((GLfloat*)prj);       // first, project the points in the world coordinates to the camera coorrdinates
+        glMultMatrixd((GLdouble*)l2w.data());
+        int w = m_doc->map_imageSize.find(std::distance(m_doc->map_camera.begin(),iterCam))->second.first;
+        int h = m_doc->map_imageSize.find(std::distance(m_doc->map_camera.begin(),iterCam))->second.second;
+        double focal = iterCam->second.K(0,0);
+        double maxx = 0.5*w/focal;
+        double maxy = 0.5*h/focal;
+
+        glBegin(GL_QUADS);
+        glColor4f(0.5f,0.5f,0.5f,0.6f);
+        glTexCoord2d(0.0,0.0);        glVertex3d(-maxx,-maxy,-1.0);
+        glTexCoord2d(1.0,0.0);        glVertex3d(+maxx,-maxy,-1.0);
+        glTexCoord2d(1.0,1.0);        glVertex3d(+maxx,+maxy,-1.0);
+        glTexCoord2d(0.0,1.0);        glVertex3d(-maxx,+maxy,-1.0);
+        glEnd();
+
+      }
+      glPopMatrix();
+    }
+
+    glDisable(GL_BLEND); glEnable(GL_DEPTH_TEST);
+*/
+
+    glPopMatrix();
+
+    glBlendFunc(GL_SRC_ALPHA, GL_ONE_MINUS_SRC_ALPHA);
+    glEnable(GL_BLEND); glDisable(GL_DEPTH_TEST);
+
+    //Draw the image
+
+    int w = m_doc._map_imageSize.find(cur_cam)->second.first;
+    int h = m_doc._map_imageSize.find(cur_cam)->second.second;
+    double focal = camera._K(0,0);
+
+    double maxx = 0.5 * w / focal;
+    double maxy = 0.5 * h / focal;
+    glEnable(GL_TEXTURE_2D);
+    glTexParameteri( GL_TEXTURE_2D, GL_TEXTURE_MIN_FILTER, GL_LINEAR);
+    glTexParameteri( GL_TEXTURE_2D, GL_TEXTURE_MAG_FILTER, GL_LINEAR);
+
+    glBindTexture(GL_TEXTURE_2D, m_cur_image.texture);
+    glBlendFunc(GL_SRC_ALPHA, GL_ONE_MINUS_SRC_ALPHA);
+    glColor4f(0.5f,0.5f,0.5f,0.6f);
+    glBegin(GL_QUADS);
+    glTexCoord2d(0.0,1.0);    glVertex3d(-maxx,-maxy,-1.0);
+    glTexCoord2d(1.0,1.0);    glVertex3d(+maxx,-maxy,-1.0);
+    glTexCoord2d(1.0,0.0);    glVertex3d(+maxx,+maxy,-1.0);
+    glTexCoord2d(0.0,0.0);    glVertex3d(-maxx,+maxy,-1.0);
+    glEnd();
+    glDisable(GL_TEXTURE_2D);
+    glDisable(GL_BLEND); glEnable(GL_DEPTH_TEST);
+  }
+}
+
+int main(int argc, char *argv[]) {
+
+  CmdLine cmd;
+  std::string sSfM_Dir;
+  cmd.add( make_option('i', sSfM_Dir, "sfmdir") );
+
+  try {
+    if (argc == 1) throw std::string("Invalid command line parameter.");
+    cmd.process(argc, argv);
+  } catch(const std::string& s) {
+    std::cerr << "Usage: " << argv[0] << ' '
+    << "[-i|--sfmdir SfM_Output path] "
+    << std::endl;
+
+    std::cerr << s << std::endl;
+    return EXIT_FAILURE;
+  }
+
+  if (m_doc.load(sSfM_Dir))
+  {
+    cur_cam = 0;
+    std::cout << "Press left or right key to navigate ;-)" << std::endl;
+    std::cout << "Esc to quit" << std::endl;
+  }
+  else{
+    exit( EXIT_FAILURE);
+  }
+
+  //-- Create the GL window context
+  GLFWwindow* window;
+  int width, height;
+
+  if( !glfwInit() )
+  {
+    fprintf( stderr, "Failed to initialize GLFW\n" );
+    exit( EXIT_FAILURE );
+  }
+
+  glfwWindowHint(GLFW_DEPTH_BITS, 16);
+
+  window = glfwCreateWindow( 600, 300, "SfmViewer", NULL, NULL );
+  if (!window)
+  {
+    fprintf( stderr, "Failed to open GLFW window\n" );
+    glfwTerminate();
+    exit( EXIT_FAILURE );
+  }
+
+  // Set callback functions
+  glfwSetWindowCloseCallback(window, window_close_callback);
+  glfwSetWindowSizeCallback(window, reshape);
+  glfwSetKeyCallback(window, key);
+
+  glfwMakeContextCurrent(window);
+  glfwSwapInterval( 1 );
+
+  glfwGetWindowSize(window, &width, &height);
+  reshape(window, width, height);
+
+  m_cur_image.camera = -1;
+  // Main loop
+  while( running )
+  {
+    // Draw SfM Scene
+    draw();
+
+    // Swap buffers
+    glfwSwapBuffers(window);
+    glfwPollEvents();
+  }
+
+  // Terminate GLFW
+  glfwTerminate();
+
+  // Exit program
+  exit( EXIT_SUCCESS );
 }