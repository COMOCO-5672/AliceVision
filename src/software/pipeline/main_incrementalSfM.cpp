--- conflicted
+++ resolved
@@ -210,11 +210,7 @@
   // Matches reading
   matching::PairwiseMatches pairwiseMatches;
 
-<<<<<<< HEAD
   if(!loadPairwiseMatches(pairwiseMatches, sfmData, matchesDirectory, describerTypes, "f", maxNbMatches))
-=======
-  if(!loadPairwiseMatches(pairwiseMatches, sfmData, matchesFolder, describerTypes, "f"))
->>>>>>> 45ada230
   {
     ALICEVISION_LOG_ERROR("Error: Unable to load matches file from '" + matchesFolder + "'.");
     return EXIT_FAILURE;
@@ -230,11 +226,7 @@
     stlplus::folder_create(extraInfoFolder);
 
   // Sequential reconstruction process
-<<<<<<< HEAD
-  //---------------------------------------
   
-=======
->>>>>>> 45ada230
   aliceVision::system::Timer timer;
   ReconstructionEngine_sequentialSfM sfmEngine(
     sfmData,
