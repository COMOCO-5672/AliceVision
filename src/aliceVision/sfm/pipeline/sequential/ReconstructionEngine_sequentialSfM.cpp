// This file is part of the AliceVision project.
// This Source Code Form is subject to the terms of the Mozilla Public License,
// v. 2.0. If a copy of the MPL was not distributed with this file,
// You can obtain one at https://mozilla.org/MPL/2.0/.

#include "aliceVision/sfm/pipeline/sequential/ReconstructionEngine_sequentialSfM.hpp"
#include "aliceVision/sfm/pipeline/RelativePoseInfo.hpp"
#include "aliceVision/sfm/utils/statistics.hpp"
#include "aliceVision/sfm/sfmDataIO.hpp"
#include "aliceVision/sfm/BundleAdjustmentCeres.hpp"
#include "aliceVision/sfm/LocalBundleAdjustmentCeres.hpp"
#include "aliceVision/sfm/sfmDataFilters.hpp"

#include "aliceVision/feature/FeaturesPerView.hpp"
#include "aliceVision/matching/IndMatch.hpp"
#include "aliceVision/multiview/essential.hpp"
#include "aliceVision/multiview/triangulation/triangulationDLT.hpp"
#include "aliceVision/multiview/triangulation/Triangulation.hpp"
#include "aliceVision/multiview/triangulation/NViewsTriangulationLORansac.hpp"
#include "aliceVision/graph/connectedComponent.hpp"
#include "aliceVision/stl/stl.hpp"
#include "aliceVision/system/Timer.hpp"
#include "aliceVision/system/cpu.hpp"
#include "aliceVision/system/MemoryInfo.hpp"
#include <aliceVision/config.hpp>
#include "aliceVision/robustEstimation/LORansac.hpp"
#include "aliceVision/robustEstimation/ScoreEvaluator.hpp"

#include "dependencies/htmlDoc/htmlDoc.hpp"

#include <boost/progress.hpp>
#include <boost/format.hpp>

#include <tuple>
#include <iostream>
#include <algorithm>

#ifdef _MSC_VER
#pragma warning( once : 4267 ) //warning C4267: 'argument' : conversion from 'size_t' to 'const int', possible loss of data
#endif

//#define ALICEVISION_NEXTBESTVIEW_WITHOUT_SCORE

namespace aliceVision {
namespace sfm {

using namespace aliceVision::geometry;
using namespace aliceVision::camera;

/**
 * @brief Compute indexes of all features in a fixed size pyramid grid.
 * These precomputed values are useful to the next best view selection for incremental SfM.
 *
 * @param[in] tracksPerView: The list of TrackID per view
 * @param[in] map_tracks: All putative tracks
 * @param[in] views: All views
 * @param[in] featuresProvider: Input features and descriptors
 * @param[in] pyramidDepth: Depth of the pyramid.
 * @param[out] tracksPyramidPerView:
 *             Precomputed list of pyramid cells ID for each track in each view.
 */
void computeTracksPyramidPerView(
    const track::TracksPerView& tracksPerView,
    const track::TracksMap& map_tracks,
    const Views& views,
    const feature::FeaturesPerView& featuresProvider,
    const std::size_t pyramidBase,
    const std::size_t pyramidDepth,
    track::TracksPyramidPerView& tracksPyramidPerView)
{
  std::vector<std::size_t> widthPerLevel(pyramidDepth);
  std::vector<std::size_t> startPerLevel(pyramidDepth);
  std::size_t start = 0;
  for(size_t level = 0; level < pyramidDepth; ++level)
  {
    startPerLevel[level] = start;
    widthPerLevel[level] = std::pow(pyramidBase, level+1);
    start += Square(widthPerLevel[level]);
  }

  tracksPyramidPerView.reserve(tracksPerView.size());
  for(const auto& viewTracks: tracksPerView)
  {
    auto& trackPyramid = tracksPyramidPerView[viewTracks.first];
    // reserve 500 tracks in each view
    trackPyramid.reserve(500 * pyramidDepth);
  }

  for(const auto& viewTracks: tracksPerView)
  {
    const auto viewId = viewTracks.first;
    auto& tracksPyramidIndex = tracksPyramidPerView[viewId];
    const View& view = *views.at(viewId).get();
    std::vector<double> cellWidthPerLevel(pyramidDepth);
    std::vector<double> cellHeightPerLevel(pyramidDepth);
    for(std::size_t level = 0; level < pyramidDepth; ++level)
    {
      cellWidthPerLevel[level] = (double)view.getWidth() / (double)widthPerLevel[level];
      cellHeightPerLevel[level] = (double)view.getHeight() / (double)widthPerLevel[level];
    }
    for(std::size_t i = 0; i < viewTracks.second.size(); ++i)
    {
      const std::size_t trackId = viewTracks.second[i];
      const track::Track& track = map_tracks.at(trackId);
      const std::size_t featIndex = track.featPerView.at(viewId);
      const auto& feature = featuresProvider.getFeatures(viewId, track.descType)[featIndex]; 
      
      for(std::size_t level = 0; level < pyramidDepth; ++level)
      {
        std::size_t xCell = std::floor(std::max(feature.x(), 0.0f) / cellWidthPerLevel[level]);
        std::size_t yCell = std::floor(std::max(feature.y(), 0.0f) / cellHeightPerLevel[level]);
        xCell = std::min(xCell, widthPerLevel[level] - 1);
        yCell = std::min(yCell, widthPerLevel[level] - 1);
        const std::size_t levelIndex = xCell + yCell * widthPerLevel[level];
        assert(levelIndex < Square(widthPerLevel[level]));
        tracksPyramidIndex[trackId * pyramidDepth + level] = startPerLevel[level] + levelIndex;
      }
    }
  }
}

ReconstructionEngine_sequentialSfM::ReconstructionEngine_sequentialSfM(
  const SfMData & sfm_data,
  const std::string & soutDirectory,
  const std::string & sloggingFile)
  : ReconstructionEngine(sfm_data, soutDirectory),
    _sLoggingFile(sloggingFile),
    _userInitialImagePair(Pair(0,0))
{
  if (!_sLoggingFile.empty())
  {
    // setup HTML logger
    _htmlDocStream = std::make_shared<htmlDocument::htmlDocumentStream>("[log] Sequential SfM reconstruction");
    _htmlDocStream->pushInfo(
          htmlDocument::htmlMarkup("h1", std::string("[log] Sequential SfM reconstruction")));
    _htmlDocStream->pushInfo("<hr>");
    
    _htmlDocStream->pushInfo( "Dataset info:");
    _htmlDocStream->pushInfo( "Views count: " +
                              htmlDocument::toString( sfm_data.GetViews().size()) + "<br>");
  }
  
  // Init remaining image list
  for (Views::const_iterator itV = sfm_data.GetViews().begin();
       itV != sfm_data.GetViews().end(); ++itV)
  {
    _set_remainingViewId.insert(itV->second.get()->getViewId());
  }
}

ReconstructionEngine_sequentialSfM::~ReconstructionEngine_sequentialSfM()
{
  if (!_sLoggingFile.empty())
  {
    // Save the reconstruction Log
    std::ofstream htmlFileStream(_sLoggingFile.c_str());
    htmlFileStream << _htmlDocStream->getDoc();
  }
}

// Compute robust Resection of remaining images
// - group of images will be selected and resection + scene completion will be tried
void ReconstructionEngine_sequentialSfM::robustResectionOfImages(
  const std::set<size_t>& viewIds,
  std::set<size_t>& set_reconstructedViewId,
  std::set<size_t>& set_rejectedViewId)
{
  static const std::size_t maxImagesPerGroup = 30;
  
  size_t imageIndex = 0;
  size_t resectionGroupIndex = 0;
  std::set<size_t> set_remainingViewId(viewIds);
  std::vector<size_t> vec_possible_resection_indexes;
  
  while (findNextImagesGroupForResection(vec_possible_resection_indexes, set_remainingViewId))
  {
    if(vec_possible_resection_indexes.empty())
    {
      break;
    }
    
    // The beginning of the incremental SfM is a well known risky and
    // unstable step which has a big impact on the final result.
    // The Bundle Adjustment is an intensive computing step so we only use it
    // every N cameras.
    // We make an exception for the first 'nbFirstUnstableCameras' cameras
    // and perform a BA for each camera because it makes the results
    // more stable and it's quite cheap because we have few data.
    static const std::size_t nbFirstUnstableCameras = 30;
    
    if (_sfm_data.GetPoses().size() < nbFirstUnstableCameras)
    {
      // Add images one by one to reconstruct the first cameras.
      ALICEVISION_LOG_DEBUG("RobustResectionOfImages : beginning of the incremental SfM" << std::endl
                        << "Only the first image of the resection group is used." << std::endl
                        << "First image ViewId : " << vec_possible_resection_indexes.front() << std::endl
                        << "# unstable poses : " << _sfm_data.GetPoses().size() << " / " << nbFirstUnstableCameras << std::endl);
      
      vec_possible_resection_indexes.resize(1);
    }
  
    ALICEVISION_LOG_DEBUG("Resection group start " << resectionGroupIndex << " with " << vec_possible_resection_indexes.size() << " images.\n");
    auto chrono_start = std::chrono::steady_clock::now();
    bool bImageAdded = false;
    
    // get reconstructed views before resection
    const std::set<IndexT> prevReconstructedViews = _sfm_data.getValidViews();
    
    // Limit to a maximum number of cameras added to ensure that
    // we don't add too much data in one step without bundle adjustment.
    if(vec_possible_resection_indexes.size() > maxImagesPerGroup)
      vec_possible_resection_indexes.resize(maxImagesPerGroup);
      
    // add images to the 3D reconstruction
#pragma omp parallel for 
    for (std::size_t i = 0; i < vec_possible_resection_indexes.size(); i++)
    {
      const std::size_t possible_resection_index = vec_possible_resection_indexes.at(i);
      const std::size_t currentIndex = imageIndex;
      ++imageIndex;
      
      {
        const View& view = *_sfm_data.views.at(possible_resection_index);
        
        if(view.isPartOfRig())
        {
          // Some views can become indirectly localized when the sub-pose becomes defined
          if(_sfm_data.IsPoseAndIntrinsicDefined(view.getViewId()))
          {
            ALICEVISION_LOG_DEBUG("Resection of image " << currentIndex << " ID=" << possible_resection_index << " was skipped." << std::endl
                                  << "RigID=" << view.getRigId() << " Sub-poseID=" << view.getSubPoseId()
                                  << " sub-pose and pose defined.");
#pragma omp critical                              
            set_remainingViewId.erase(possible_resection_index);
            
            continue;
          }
          
          // We cannot localize a view if it is part of an initialized RIG with unknown Rig Pose
          const bool knownPose = _sfm_data.existsPose(view);
          const Rig& rig = _sfm_data.getRig(view);
          const RigSubPose& subpose = rig.getSubPose(view.getSubPoseId());
          
          if(rig.isInitialized() &&
             !knownPose &&
             (subpose.status == ERigSubPoseStatus::UNINITIALIZED))
          {
            ALICEVISION_LOG_DEBUG("Resection of image " << currentIndex << " ID=" << possible_resection_index << " was skipped." << std::endl
                                  << "RigID=" << view.getRigId() << " Sub-poseID=" << view.getSubPoseId()
                                  << " Rig initialized but unkown pose and sub-pose.");
#pragma omp critical   
            set_remainingViewId.erase(possible_resection_index);
            
            continue;
          }
        }
      }
      
      ResectionData newResectionData;
      bool bResect = computeResection(possible_resection_index, newResectionData);
#pragma omp critical      
      {
        if (bResect)
        {
          bImageAdded |= bResect;
          updateScene(possible_resection_index, newResectionData);
          set_reconstructedViewId.insert(possible_resection_index);
          ALICEVISION_LOG_DEBUG("Resection of image: " << currentIndex << " ID=" << possible_resection_index << " succeed.");
          _sfm_data.GetViews().at(possible_resection_index)->setResectionId(resectionGroupIndex);
        }
        else
        {
          set_rejectedViewId.insert(possible_resection_index);
          ALICEVISION_LOG_DEBUG("Resection of image " << currentIndex << " ID=" << possible_resection_index << " was not possible.");
        }
        set_remainingViewId.erase(possible_resection_index);
      }
    }
    ALICEVISION_LOG_DEBUG("Resection of " << vec_possible_resection_indexes.size() << " new images took " << std::chrono::duration_cast<std::chrono::milliseconds>(std::chrono::steady_clock::now() - chrono_start).count() << " msec.");
     
    // get new reconstructed views
    std::set<IndexT> newReconstructedViews;
    {
      // get reconstructed views after resection
      const std::set<IndexT> reconstructedViews = _sfm_data.getValidViews();
      
      std::set_difference(
            reconstructedViews.begin(),
            reconstructedViews.end(),
            prevReconstructedViews.begin(),
            prevReconstructedViews.end(),
            std::inserter(newReconstructedViews, newReconstructedViews.end()));
    }

    // Triangulate
    chrono_start = std::chrono::steady_clock::now();
    // triangulate(_sfm_data, prevReconstructedViews, newReconstructedViews);
    triangulateMultiViews_LORANSAC(_sfm_data, prevReconstructedViews, newReconstructedViews);
    ALICEVISION_LOG_DEBUG("Triangulation of the " << newReconstructedViews.size() << " newly reconstructed views took " << std::chrono::duration_cast<std::chrono::milliseconds>(std::chrono::steady_clock::now() - chrono_start).count() << " msec.");
    
    if (bImageAdded)
    {
      if((resectionGroupIndex % 3) == 0)
      {
        chrono_start = std::chrono::steady_clock::now();
        // Scene logging as ply for visual debug
        std::ostringstream os;
        os << std::setw(8) << std::setfill('0') << resectionGroupIndex << "_Resection";
        Save(_sfm_data, stlplus::create_filespec(_sOutDirectory, os.str(), _sfmdataInterFileExtension), _sfmdataInterFilter);
        ALICEVISION_LOG_DEBUG("Save of file " << os.str() << " took " << std::chrono::duration_cast<std::chrono::milliseconds>(std::chrono::steady_clock::now() - chrono_start).count() << " msec.");
      }
      ALICEVISION_LOG_DEBUG("Global Bundle start, resection group index: " << resectionGroupIndex << ".");
      chrono_start = std::chrono::steady_clock::now();
      std::size_t bundleAdjustmentIteration = 0;
      const std::size_t nbOutliersThreshold = 50;
      // Perform BA until all point are under the given precision
      do
      {
        auto chrono2_start = std::chrono::steady_clock::now();
        
        if (_uselocalBundleAdjustment)
          localBundleAdjustment(newReconstructedViews);
        else
          BundleAdjustment(_bFixedIntrinsics);
        
        ALICEVISION_LOG_DEBUG("Resection group index: " << resectionGroupIndex << ", bundle iteration: " << bundleAdjustmentIteration
                  << " took " << std::chrono::duration_cast<std::chrono::milliseconds>(std::chrono::steady_clock::now() - chrono2_start).count() << " msec.");
        ++bundleAdjustmentIteration;
      }
      while (badTrackRejector(4.0, nbOutliersThreshold));
      ALICEVISION_LOG_DEBUG("Bundle with " << bundleAdjustmentIteration << " iterations took " << std::chrono::duration_cast<std::chrono::milliseconds>(std::chrono::steady_clock::now() - chrono_start).count() << " msec.");
      chrono_start = std::chrono::steady_clock::now();
      
      std::set<IndexT> removedPosesId;
      bool contentRemoved = eraseUnstablePosesAndObservations(this->_sfm_data, _minPointsPerPose, _minTrackLength, &removedPosesId);
      
      if (_uselocalBundleAdjustment && contentRemoved)
      {
        // Get removed VIEWS index
        std::set<IndexT> removedViewsId;
        for (const auto& x : _sfm_data.GetViews())
        {
          if (removedPosesId.find(x.second->getPoseId()) != removedPosesId.end())
          {
            if (!_sfm_data.IsPoseAndIntrinsicDefined(x.second->getViewId()))
              removedViewsId.insert(x.second->getViewId());
            else
              ALICEVISION_LOG_WARNING("The view #" << x.second->getViewId() << " is set as Removed while it is still in the scene.");
          }
        }
        
        // Remove removed views to the graph
        _localBA_data->removeViewsToTheGraph(removedViewsId);
        ALICEVISION_LOG_DEBUG("Poses (index) removed to the reconstruction: " << removedPosesId);
      }
      ALICEVISION_LOG_DEBUG("eraseUnstablePosesAndObservations took " << std::chrono::duration_cast<std::chrono::milliseconds>(std::chrono::steady_clock::now() - chrono_start).count() << " msec.");
    }
    ++resectionGroupIndex;
  }
  // Ensure there is no remaining outliers
  badTrackRejector(4.0, 0);
  eraseUnstablePosesAndObservations(this->_sfm_data, _minPointsPerPose, _minTrackLength);
}

bool ReconstructionEngine_sequentialSfM::Process()
{
  // Update cache values
  if(_pyramidWeights.size() != _pyramidDepth)
  {
    _pyramidWeights.resize(_pyramidDepth);
    std::size_t maxWeight = 0;
    for(std::size_t level = 0; level < _pyramidDepth; ++level)
    {
      std::size_t nbCells = Square(std::pow(_pyramidBase, level+1));
      // We use a different weighting strategy than [Schonberger 2016].
      // They use w = 2^l with l={1...L} (even if there is a typo in the text where they say to use w=2^{2*l}.
      // We prefer to give more importance to the first levels of the pyramid, so:
      // w = 2^{L-l} with L the number of levels in the pyramid.
      _pyramidWeights[level] = std::pow(2.0, (_pyramidDepth-(level+1)));
      maxWeight += nbCells * _pyramidWeights[level];
    }
    _pyramidThreshold = maxWeight * 0.2;
  }
  
  //-------------------
  //-- Incremental reconstruction
  //-------------------
  if (!initLandmarkTracks())
    return false;
  
  // Initial pair choice
  std::vector<Pair> initialImagePairCandidates;
  if(_userInitialImagePair == Pair(0,0))
  {
    if(!getBestInitialImagePairs(initialImagePairCandidates))
    {
      if(_userInteraction)
      {
        // Cannot find a valid initial pair, try to set it by hand?
        if(!chooseInitialPair(_userInitialImagePair))
          return false;
      }
      else
      {
        return false;
      }
    }
  }
  if(_userInitialImagePair != Pair(0,0))
  {
    //double, double, double, std::size_t, Pair
    initialImagePairCandidates.emplace_back(_userInitialImagePair);
  }
  
  bool successfullInitialization = false;
  // Initial pair Essential Matrix and [R|t] estimation.
  for(const auto& initialPairCandidate: initialImagePairCandidates)
  {
    if(makeInitialPair3D(initialPairCandidate))
    {
      // Successfully found an initial image pair
      ALICEVISION_LOG_DEBUG("Initial pair is: " << initialPairCandidate.first << ", " << initialPairCandidate.second);
      successfullInitialization = true;
      break;
    }
  }
  if(!successfullInitialization)
  {
    ALICEVISION_LOG_ERROR("Initialization failed after trying all possible initial image pairs.");
    return false;
  }
  
  // timer for stats
  aliceVision::system::Timer timer_sfm;

  std::set<std::size_t> reconstructedViewIds;
  std::set<std::size_t> rejectedViewIds;
  std::size_t nbRejectedLoops = 0;
  do
  {
    reconstructedViewIds.clear();
    rejectedViewIds.clear();
    
    // Compute robust Resection of remaining images
    // - group of images will be selected and resection + scene completion will be tried
    robustResectionOfImages(
          _set_remainingViewId,
          reconstructedViewIds,
          rejectedViewIds);
    // Remove all reconstructed views from the remaining views
    for(const std::size_t v: reconstructedViewIds)
    {
      _set_remainingViewId.erase(v);
    }

    ALICEVISION_LOG_DEBUG("SequentialSfM -- nbRejectedLoops: " << nbRejectedLoops);
    ALICEVISION_LOG_DEBUG("SequentialSfM -- reconstructedViewIds: " << reconstructedViewIds.size());
    ALICEVISION_LOG_DEBUG("SequentialSfM -- rejectedViewIds: " << rejectedViewIds.size());
    ALICEVISION_LOG_DEBUG("SequentialSfM -- _set_remainingViewId: " << _set_remainingViewId.size());
    
    ++nbRejectedLoops;
    // Retry to perform the resectioning of all the rejected views,
    // as long as new views are successfully added.
  } while( !reconstructedViewIds.empty() && !_set_remainingViewId.empty() );
  
  // timer for stats
  const double time_sfm = timer_sfm.elapsed();
  
  //-- Reconstruction done.
  //-- Display some statistics
  ALICEVISION_LOG_INFO(
    "-------------------------------\n"
    "-- Structure from Motion (statistics):\n"
    "-- #Camera calibrated: " << _sfm_data.GetPoses().size() <<
    " from " << _sfm_data.GetViews().size() << " input images.\n"
    "-- #Tracks, #3D points: " << _sfm_data.GetLandmarks().size() << "\n"
    "-------------------------------");

  Histogram<double> h;
  computeResidualsHistogram(&h);
  ALICEVISION_LOG_INFO("Histogram of residuals:" << h.ToString());
  
  Histogram<double> hTracks;
  computeTracksLengthsHistogram(&hTracks);
  ALICEVISION_LOG_INFO("Histogram of tracks length:" << hTracks.ToString());
  
  if (!_sLoggingFile.empty())
  {
    using namespace htmlDocument;
    std::ostringstream os;
    os << "Structure from Motion process finished.";
    _htmlDocStream->pushInfo("<hr>");
    _htmlDocStream->pushInfo(htmlMarkup("h3",os.str()));

    os.str("");
    os<< "-- Structure from Motion (statistics):<br>"
      << "-- # Camera calibrated: " << _sfm_data.GetPoses().size()
      << " from " <<_sfm_data.GetViews().size() << " input images.<br>"
      << "-- # Tracks, #3D points: " << _sfm_data.GetLandmarks().size() << "<br>";

    _htmlDocStream->pushInfo(os.str());
    
    _htmlDocStream->pushInfo(htmlMarkup("h2","Histogram of reprojection-residuals"));
    
    
    const std::vector<double> xBin = h.GetXbinsValue();
    htmlDocument::JSXGraphWrapper jsxGraph;
    _htmlDocStream->pushXYChart(xBin, h.GetHist(),"3DtoImageResiduals");
    
    const std::vector<double> xBinTracks = hTracks.GetXbinsValue();
    htmlDocument::JSXGraphWrapper jsxGraphTracks;
    _htmlDocStream->pushXYChart(xBinTracks, hTracks.GetHist(),"3DtoTracksSize");
  }
  exportStatistics(time_sfm);

  return true;
}

/// Select a candidate initial pair
bool ReconstructionEngine_sequentialSfM::chooseInitialPair(Pair & initialPairIndex) const
{
  if (_userInitialImagePair != Pair(0,0))
  {
    // Internal initial pair is already initialized (so return it)
    initialPairIndex = _userInitialImagePair;
  }
  else
  {
    // List Views that supports valid intrinsic
    std::set<IndexT> valid_views;
    for (Views::const_iterator it = _sfm_data.GetViews().begin();
         it != _sfm_data.GetViews().end(); ++it)
    {
      const View * v = it->second.get();
      if( _sfm_data.GetIntrinsics().find(v->getIntrinsicId()) != _sfm_data.GetIntrinsics().end())
        valid_views.insert(v->getViewId());
    }
    
    if (_sfm_data.GetIntrinsics().empty() || valid_views.empty())
    {
      ALICEVISION_CERR("There is no defined intrinsic data in order to compute an essential matrix for the initial pair.");
      return false;
    }

    ALICEVISION_LOG_DEBUG(
      "----------------------------------------------------\n"
      "ReconstructionEngine_sequentialSfM::ChooseInitialPair\n"
      "----------------------------------------------------\n"
      " Pairs that have valid intrinsic and high support of points are displayed:\n"
      " Choose one pair manually by typing the two integer indexes\n"
      "----------------------------------------------------"
      );

    // Try to list the 10 top pairs that have:
    //  - valid intrinsics,
    //  - valid estimated Fundamental matrix.
    std::vector< size_t > vec_NbMatchesPerPair;
    std::vector<aliceVision::matching::PairwiseMatches::const_iterator> vec_MatchesIterator;
    for (aliceVision::matching::PairwiseMatches::const_iterator
      iter = _pairwiseMatches->begin();
      iter != _pairwiseMatches->end(); ++iter)
    {
      const Pair current_pair = iter->first;
      if (valid_views.count(current_pair.first) &&
          valid_views.count(current_pair.second) )
      {
        vec_NbMatchesPerPair.push_back(iter->second.size());
        vec_MatchesIterator.push_back(iter);
      }
    }
    // sort the Pairs in descending order according their correspondences count
    using namespace stl::indexed_sort;
    std::vector< sort_index_packet_descend< size_t, size_t> > packet_vec(vec_NbMatchesPerPair.size());
    sort_index_helper(packet_vec, &vec_NbMatchesPerPair[0], std::min((size_t)10, vec_NbMatchesPerPair.size()));
    
    for (size_t i = 0; i < std::min((size_t)10, vec_NbMatchesPerPair.size()); ++i) {
      const size_t index = packet_vec[i].index;
      aliceVision::matching::PairwiseMatches::const_iterator iter = vec_MatchesIterator[index];
      ALICEVISION_COUT("(" << iter->first.first << "," << iter->first.second <<")\t\t"
        << iter->second.getNbAllMatches() << " matches");
    }
    
    // Ask the user to choose an initial pair (by set some view ids)
    ALICEVISION_COUT(std::endl << " type INITIAL pair ids: X enter Y enter");
    int val, val2;
    if ( std::cin >> val && std::cin >> val2) {
      initialPairIndex.first = val;
      initialPairIndex.second = val2;
    }
  }

  ALICEVISION_LOG_DEBUG("\nPutative starting pair is: (" << initialPairIndex.first
      << "," << initialPairIndex.second << ")");

  // Check validity of the initial pair indices:
  if (!_featuresPerView->viewExist(initialPairIndex.first)  ||
      !_featuresPerView->viewExist(initialPairIndex.second))
  {
    ALICEVISION_LOG_WARNING("At least one of the initial pair indices is invalid.");
    return false;
  }
  return true;
}

bool ReconstructionEngine_sequentialSfM::initLandmarkTracks()
{
  // Compute tracks from matches
  track::TracksBuilder tracksBuilder;

  {
    // List of features matches for each couple of images
    const aliceVision::matching::PairwiseMatches & map_Matches = *_pairwiseMatches;
    ALICEVISION_LOG_DEBUG("Track building");

    tracksBuilder.Build(map_Matches);
    ALICEVISION_LOG_DEBUG("Track filtering");
    tracksBuilder.Filter(_minInputTrackLength);

    ALICEVISION_LOG_DEBUG("Track export to internal struct");
    //-- Build tracks with STL compliant type :
    tracksBuilder.ExportToSTL(_map_tracks);
    ALICEVISION_LOG_DEBUG("Build tracks per view");
    track::TracksUtilsMap::computeTracksPerView(_map_tracks, _map_tracksPerView);
    ALICEVISION_LOG_DEBUG("Build tracks pyramid per view");
    computeTracksPyramidPerView(
            _map_tracksPerView, _map_tracks, _sfm_data.views, *_featuresPerView, _pyramidBase, _pyramidDepth, _map_featsPyramidPerView);

    {
      //-- Display stats :
      //    - number of images
      //    - number of tracks
      std::set<size_t> set_imagesId;
      track::TracksUtilsMap::ImageIdInTracks(_map_tracksPerView, set_imagesId);
      ALICEVISION_LOG_INFO("Number of tracks: " << tracksBuilder.NbTracks());
      ALICEVISION_LOG_INFO("Number of images in tracks: " << set_imagesId.size());

      std::map<size_t, size_t> map_Occurence_TrackLength;
      track::TracksUtilsMap::TracksLength(_map_tracks, map_Occurence_TrackLength);
      ALICEVISION_LOG_INFO("TrackLength, Occurrence");
      for(const auto& iter: map_Occurence_TrackLength)
      {
        ALICEVISION_LOG_INFO("\t" << iter.first << "\t" << iter.second);
        // Add input tracks histogram
        _tree.add("sfm.inputtracks_histogram."
          + std::to_string(iter.first), iter.second);
      }
    }
  }
  return _map_tracks.size() > 0;
}

bool ReconstructionEngine_sequentialSfM::getBestInitialImagePairs(std::vector<Pair>& out_bestImagePairs) const
{
  // From the k view pairs with the highest number of verified matches
  // select a pair that have the largest baseline (mean angle between its bearing vectors).
  
  const unsigned iMin_inliers_count = 100;
  // Use a min angle limit to ensure quality of the geometric evaluation.
  const float fRequired_min_angle = 5.0f;
  // Use a max angle limit to ensure good matching quality.
  const float fLimit_max_angle = 40.0f;
  
  // List Views that support valid intrinsic (view that could be used for Essential matrix computation)
  std::set<IndexT> valid_views;
  for(const auto& it : _sfm_data.GetViews())
  {
    
    const View * v = it.second.get();
    if (_sfm_data.GetIntrinsics().count(v->getIntrinsicId()) &&
        _sfm_data.GetIntrinsics().at(v->getIntrinsicId())->isValid())
      valid_views.insert(v->getViewId());
  }
  
  if (valid_views.size() < 2)
  {
    ALICEVISION_LOG_WARNING("Failed to find an initial pair automatically. There is no view with valid intrinsics.");
    return false;
  }
  
  /// ImagePairScore contains <imagePairScore*scoring_angle, imagePairScore, scoring_angle, numberOfInliers, imagePair>
  typedef std::tuple<double, double, double, std::size_t, Pair> ImagePairScore;
  std::vector<ImagePairScore> bestImagePairs;
  bestImagePairs.reserve(_pairwiseMatches->size());
  
  // Compute the relative pose & the 'baseline score'
  boost::progress_display my_progress_bar( _pairwiseMatches->size(),
    std::cout,
    "Automatic selection of an initial pair:\n" );

  #pragma omp parallel for schedule(dynamic)

  for (int i = 0; i < _pairwiseMatches->size(); ++i)
  {
    matching::PairwiseMatches::const_iterator iter = _pairwiseMatches->begin();
    std::advance(iter, i);
    
#pragma omp critical
    ++my_progress_bar;
    
    const Pair current_pair = iter->first;

    const size_t I = std::min(current_pair.first, current_pair.second);
    const size_t J = std::max(current_pair.first, current_pair.second);

    if (!valid_views.count(I) || !valid_views.count(J))
      continue;
    
    const View * view_I = _sfm_data.GetViews().at(I).get();
    const Intrinsics::const_iterator iterIntrinsic_I = _sfm_data.GetIntrinsics().find(view_I->getIntrinsicId());
    const View * view_J = _sfm_data.GetViews().at(J).get();
    const Intrinsics::const_iterator iterIntrinsic_J = _sfm_data.GetIntrinsics().find(view_J->getIntrinsicId());

    const Pinhole * cam_I = dynamic_cast<const Pinhole*>(iterIntrinsic_I->second.get());
    const Pinhole * cam_J = dynamic_cast<const Pinhole*>(iterIntrinsic_J->second.get());
    if (cam_I == nullptr || cam_J == nullptr)
      continue;

    aliceVision::track::TracksMap map_tracksCommon;
    const std::set<size_t> set_imageIndex= {I, J};
    track::TracksUtilsMap::GetTracksInImagesFast(set_imageIndex, _map_tracks, _map_tracksPerView, map_tracksCommon);

    // Copy points correspondences to arrays for relative pose estimation
    const size_t n = map_tracksCommon.size();
    ALICEVISION_LOG_INFO("AutomaticInitialPairChoice, test I: " << I << ", J: " << J << ", nbCommonTracks: " << n);
    Mat xI(2,n), xJ(2,n);
    size_t cptIndex = 0;
    std::vector<std::size_t> commonTracksIds(n);
    for (aliceVision::track::TracksMap::const_iterator
      iterT = map_tracksCommon.begin(); iterT != map_tracksCommon.end();
      ++iterT, ++cptIndex)
    {
      auto iter = iterT->second.featPerView.begin();
      const size_t i = iter->second;
      const size_t j = (++iter)->second;
      commonTracksIds[cptIndex] = iterT->first;
      
      const auto& viewI = _featuresPerView->getFeatures(I, iterT->second.descType); 
      const auto& viewJ = _featuresPerView->getFeatures(J, iterT->second.descType);
      
      Vec2 feat = viewI[i].coords().cast<double>();
      xI.col(cptIndex) = cam_I->get_ud_pixel(feat);
      feat = viewJ[j].coords().cast<double>();
      xJ.col(cptIndex) = cam_J->get_ud_pixel(feat);
    }
    
    // Robust estimation of the relative pose
    RelativePoseInfo relativePose_info;
    relativePose_info.initial_residual_tolerance = Square(4.0);
    
    const bool relativePoseSuccess = robustRelativePose(
          cam_I->K(), cam_J->K(),
          xI, xJ, relativePose_info,
          std::make_pair(cam_I->w(), cam_I->h()), std::make_pair(cam_J->w(), cam_J->h()),
          1024);
    
    if (relativePoseSuccess && relativePose_info.vec_inliers.size() > iMin_inliers_count)
    {
      // Triangulate inliers & compute angle between bearing vectors
      std::vector<float> vec_angles(relativePose_info.vec_inliers.size());
      std::vector<std::size_t> validCommonTracksIds(relativePose_info.vec_inliers.size());
      const Pose3 pose_I = Pose3(Mat3::Identity(), Vec3::Zero());
      const Pose3 pose_J = relativePose_info.relativePose;
      const Mat34 PI = cam_I->get_projective_equivalent(pose_I);
      const Mat34 PJ = cam_J->get_projective_equivalent(pose_J);
      std::size_t i = 0;
      for (const size_t inlier_idx: relativePose_info.vec_inliers)
      {
        Vec3 X;
        TriangulateDLT(PI, xI.col(inlier_idx), PJ, xJ.col(inlier_idx), &X);
        IndexT trackId = commonTracksIds[inlier_idx];
        auto iter = map_tracksCommon[trackId].featPerView.begin();
        const Vec2 featI = _featuresPerView->getFeatures(I, map_tracksCommon[trackId].descType)[iter->second].coords().cast<double>();
        const Vec2 featJ = _featuresPerView->getFeatures(J, map_tracksCommon[trackId].descType)[(++iter)->second].coords().cast<double>();
        vec_angles[i] = AngleBetweenRay(pose_I, cam_I, pose_J, cam_J, featI, featJ);
        validCommonTracksIds[i] = trackId;
        ++i;
      }
      // Compute the median triangulation angle
      const unsigned median_index = vec_angles.size() / 2;
      std::nth_element(
            vec_angles.begin(),
            vec_angles.begin() + median_index,
            vec_angles.end());
      const float scoring_angle = vec_angles[median_index];
      const double imagePairScore = std::min(computeImageScore(I, validCommonTracksIds), computeImageScore(J, validCommonTracksIds));
      double score = scoring_angle * imagePairScore;

      // If the image pair is outside the reasonable angle range: [fRequired_min_angle;fLimit_max_angle]
      // we put it in negative to ensure that image pairs with reasonable angle will win,
      // but keep the score ordering.
      if (scoring_angle < fRequired_min_angle ||
          scoring_angle > fLimit_max_angle)
        score = - 1.0 / score;

      #pragma omp critical
      bestImagePairs.emplace_back(score, imagePairScore, scoring_angle, relativePose_info.vec_inliers.size(), current_pair);
    }
  }
  // We print the N best scores and return the best one.
  const std::size_t nBestScores = std::min(std::size_t(50), bestImagePairs.size());
  std::sort(bestImagePairs.begin(), bestImagePairs.end(), std::greater<ImagePairScore>());
  ALICEVISION_LOG_DEBUG(bestImagePairs.size() << " possible image pairs. " << nBestScores << " best possibles image pairs are:");
  ALICEVISION_LOG_DEBUG(boost::format("%=15s | %=15s | %=15s | %=15s | %=15s") % "Pair" % "Score" % "ImagePairScore" % "Angle" % "NbMatches");
  ALICEVISION_LOG_DEBUG(std::string(15*5+3*3, '-'));
  for(std::size_t i = 0; i < nBestScores; ++i)
  {
    const ImagePairScore& s = bestImagePairs[i];
    const Pair& currPair = std::get<4>(s);
    const std::string pairIdx = std::to_string(currPair.first) + ", " + std::to_string(currPair.second);
    ALICEVISION_LOG_DEBUG(boost::format("%=15s | %+15.1f | %+15.1f | %+15.1f | %+15f") % pairIdx % std::get<0>(s) % std::get<1>(s) % std::get<2>(s) % std::get<3>(s));
  }
  if (bestImagePairs.empty())
  {
    ALICEVISION_LOG_ERROR("Error: No valid initial pair found automatically.");
    return false;
  }
  out_bestImagePairs.reserve(bestImagePairs.size());
  for(const auto& imagePair: bestImagePairs)
    out_bestImagePairs.push_back(std::get<4>(imagePair));
  
  return true;
}

/// Compute the initial 3D seed (First camera t=0; R=Id, second estimated by 5 point algorithm)
bool ReconstructionEngine_sequentialSfM::makeInitialPair3D(const Pair& current_pair)
{
  // Compute robust Essential matrix for ImageId [I,J]
  // use min max to have I < J
  const std::size_t I = std::min(current_pair.first, current_pair.second);
  const std::size_t J = std::max(current_pair.first, current_pair.second);

  // a. Assert we have valid pinhole cameras
  const View * viewI = _sfm_data.GetViews().at(I).get();
  const Intrinsics::const_iterator iterIntrinsicI = _sfm_data.GetIntrinsics().find(viewI->getIntrinsicId());
  const View * viewJ = _sfm_data.GetViews().at(J).get();
  const Intrinsics::const_iterator iterIntrinsicJ = _sfm_data.GetIntrinsics().find(viewJ->getIntrinsicId());

  ALICEVISION_LOG_INFO("Initial pair is:\n"
          << "  A - Id: " << I << " - " << " filepath: " << viewI->getImagePath() << "\n"
          << "  B - Id: " << J << " - " << " filepath: " << viewJ->getImagePath());

  if (iterIntrinsicI == _sfm_data.GetIntrinsics().end() ||
      iterIntrinsicJ == _sfm_data.GetIntrinsics().end() )
  {
    ALICEVISION_LOG_WARNING("Can't find initial image pair intrinsics: " << viewI->getIntrinsicId() << ", "  << viewJ->getIntrinsicId());
    return false;
  }

  const Pinhole * camI = dynamic_cast<const Pinhole*>(iterIntrinsicI->second.get());
  const Pinhole * camJ = dynamic_cast<const Pinhole*>(iterIntrinsicJ->second.get());

  if (camI == nullptr || camJ == nullptr || !camI->isValid() || !camJ->isValid())
  {
    ALICEVISION_LOG_WARNING("Can't find initial image pair intrinsics (NULL ptr): " << viewI->getIntrinsicId() << ", "  << viewJ->getIntrinsicId());
    return false;
  }
  
  // b. Get common features between the two views
  // use the track to have a more dense match correspondence set
  aliceVision::track::TracksMap map_tracksCommon;
  const std::set<std::size_t> set_imageIndex= {I, J};
  track::TracksUtilsMap::GetTracksInImagesFast(set_imageIndex, _map_tracks, _map_tracksPerView, map_tracksCommon);
  
  //-- Copy point to arrays
  const std::size_t n = map_tracksCommon.size();
  Mat xI(2,n), xJ(2,n);
  std::size_t cptIndex = 0;
  for (aliceVision::track::TracksMap::const_iterator
    iterT = map_tracksCommon.begin(); iterT != map_tracksCommon.end();
    ++iterT, ++cptIndex)
  {
    assert(iterT->second.featPerView.size() == 2);
    auto iter = iterT->second.featPerView.begin();
    const std::size_t i = iter->second;
    const std::size_t j = (++iter)->second;
    
    Vec2 feat = _featuresPerView->getFeatures(I, iterT->second.descType)[i].coords().cast<double>();
    xI.col(cptIndex) = camI->get_ud_pixel(feat);
    feat = _featuresPerView->getFeatures(J, iterT->second.descType)[j].coords().cast<double>();
    xJ.col(cptIndex) = camJ->get_ud_pixel(feat);
  }
  ALICEVISION_LOG_INFO(n << " matches in the image pair for the initial pose estimation.");

  // c. Robust estimation of the relative pose
  RelativePoseInfo relativePose_info;

  const std::pair<std::size_t, std::size_t> imageSizeI(camI->w(), camI->h());
  const std::pair<std::size_t, std::size_t> imageSizeJ(camJ->w(), camJ->h());
  
  if (!robustRelativePose(
        camI->K(), camJ->K(), xI, xJ, relativePose_info, imageSizeI, imageSizeJ, 4096))
  {
    ALICEVISION_LOG_WARNING(" /!\\ Robust estimation failed to compute E for this pair");
    return false;
  }
  ALICEVISION_LOG_DEBUG("A-Contrario initial pair residual: "
    << relativePose_info.found_residual_precision);

  // Bound min precision at 1 pix.
  relativePose_info.found_residual_precision = std::max(relativePose_info.found_residual_precision, 1.0);
  
  {
    // Init poses
    const Pose3& initPoseI = Pose3(Mat3::Identity(), Vec3::Zero());
    const Pose3& initPoseJ = relativePose_info.relativePose;
    
    _sfm_data.setPose(*viewI, initPoseI);
    _sfm_data.setPose(*viewJ, initPoseJ);
    
    // Triangulate
    const std::set<IndexT> prevImageIndex = {static_cast<IndexT>(I)};
    const std::set<IndexT> newImageIndex = {static_cast<IndexT>(J)};
    
    triangulate(_sfm_data, prevImageIndex, newImageIndex);
    
    Save(_sfm_data, stlplus::create_filespec(_sOutDirectory, "initialPair", _sfmdataInterFileExtension), _sfmdataInterFilter);
    
    /*
    // - refine only Structure and Rotations & translations (keep intrinsic constant)
    BundleAdjustmentCeres::BA_options options(true);
    options.setDenseBA();
    BundleAdjustmentCeres bundle_adjustment_obj(options);
    if (!bundle_adjustment_obj.Adjust(_sfm_data, BA_REFINE_ROTATION | BA_REFINE_TRANSLATION | BA_REFINE_STRUCTURE))
    {
      ALICEVISION_LOG_WARNING("BA of initial pair " << current_pair.first << ", " << current_pair.second << " failed.");

      // Clear poses, RIGs, landmarks
      _sfm_data.GetPoses().clear();
      _sfm_data.GetLandmarks().clear();
      _sfm_data.resetRigs();
      
      return false;
    }
    */
    std::size_t bundleAdjustmentIteration = 0;
    const std::size_t nbOutliersThreshold = 0;
    
    do
    {
      auto chrono2_start = std::chrono::steady_clock::now();
      bool baStatus = BundleAdjustment(true);
      if(baStatus == false)
      {
          ALICEVISION_LOG_WARNING("BA of initial pair " << current_pair.first << ", " << current_pair.second << " failed.");

          // Clear poses, RIGs, landmarks
          _sfm_data.GetPoses().clear();
          _sfm_data.GetLandmarks().clear();
          _sfm_data.resetRigs();

          return false;
      }
      ALICEVISION_LOG_DEBUG("Initial Pair, bundle iteration: " << bundleAdjustmentIteration
           << " took " << std::chrono::duration_cast<std::chrono::milliseconds>(std::chrono::steady_clock::now() - chrono2_start).count() << " msec.");
      ++bundleAdjustmentIteration;
    }
    while (badTrackRejector(4.0, nbOutliersThreshold));
    
    
    Save(_sfm_data, stlplus::create_filespec(_sOutDirectory, "initialPair_afterBA", _sfmdataInterFileExtension), _sfmdataInterFilter);
    
    // Save outlier residual information
    Histogram<double> histoResiduals;
    ALICEVISION_LOG_DEBUG(
      "=========================\n"
      " MSE Residual InitialPair Inlier: " << computeResidualsHistogram(&histoResiduals) << "\n"
      "=========================");

    if (!_sLoggingFile.empty())
    {
      using namespace htmlDocument;
      _htmlDocStream->pushInfo(htmlMarkup("h3","Essential Matrix."));
      std::ostringstream os;
      os << std::endl
        << "<b>Robust Essential matrix:</b>" << "<br>"
        << "-> View I:<br>id: " << I << "<br>image path: " << viewI->getImagePath() << "<br>"
        << "-> View J:<br>id: " << J << "<br>image path: " << viewJ->getImagePath() << "<br><br>"
        << "- Threshold: " << relativePose_info.found_residual_precision << "<br>"
        << "- Resection status: " << "OK" << "<br>"
        << "- # points used for robust Essential matrix estimation: "
        << xI.cols() << "<br>"
        << "- # points validated by robust estimation: "
        << _sfm_data.structure.size() << "<br>"
        << "- % points validated: "
        << _sfm_data.structure.size()/static_cast<float>(xI.cols())
        << "<br>";
      _htmlDocStream->pushInfo(os.str());

      _htmlDocStream->pushInfo(htmlMarkup("h3",
        "Initial triangulation - Residual of the robust estimation.<br>Thresholded at: "
        + toString(relativePose_info.found_residual_precision)));

      _htmlDocStream->pushInfo(htmlMarkup("h3","Histogram of residuals"));

      std::vector<double> xBin = histoResiduals.GetXbinsValue();
      std::pair< std::pair<double,double>, std::pair<double,double> > range =
          autoJSXGraphViewport<double>(xBin, histoResiduals.GetHist());
      
      htmlDocument::JSXGraphWrapper jsxGraph;
      jsxGraph.init("InitialPairTriangulationKeptInfo",600,300);
      jsxGraph.addXYChart(xBin, histoResiduals.GetHist(), "line,point");
      jsxGraph.addLine(relativePose_info.found_residual_precision, 0,
                       relativePose_info.found_residual_precision, histoResiduals.GetHist().front());
      jsxGraph.UnsuspendUpdate();
      jsxGraph.setViewport(range);
      jsxGraph.close();
      
      _htmlDocStream->pushInfo(jsxGraph.toStr());
      _htmlDocStream->pushInfo("<hr>");

      std::ofstream htmlFileStream( std::string(stlplus::folder_append_separator(_sOutDirectory) + _sLoggingFile).c_str());
      htmlFileStream << _htmlDocStream->getDoc();
    }
  }
  
  Save(_sfm_data, stlplus::create_filespec(_sOutDirectory, "initialPair_sfmData", _sfmdataInterFileExtension), _sfmdataInterFilter);
  
  return !_sfm_data.structure.empty();
}

double ReconstructionEngine_sequentialSfM::computeResidualsHistogram(Histogram<double> * histo) const
{
  if (_sfm_data.GetLandmarks().empty())
    return -1.0;
  
  // Collect residuals for each observation
  std::vector<float> vec_residuals;
  vec_residuals.reserve(_sfm_data.structure.size());
  for(const auto &track : _sfm_data.GetLandmarks())
  {
    const Observations & observations = track.second.observations;
    for(const auto& obs: observations)
    {
      const View * view = _sfm_data.GetViews().find(obs.first)->second.get();
      const Pose3 pose = _sfm_data.getPose(*view);
      const std::shared_ptr<IntrinsicBase> intrinsic = _sfm_data.GetIntrinsics().find(view->getIntrinsicId())->second;
      const Vec2 residual = intrinsic->residual(pose, track.second.X, obs.second.x);
      vec_residuals.push_back( fabs(residual(0)) );
      vec_residuals.push_back( fabs(residual(1)) );
    }
  }
  
  assert(!vec_residuals.empty());

  MinMaxMeanMedian<float> stats(vec_residuals.begin(), vec_residuals.end());
  
  if (histo)  {
    *histo = Histogram<double>(stats.min, stats.max, 10);
    histo->Add(vec_residuals.begin(), vec_residuals.end());
  }

  ALICEVISION_LOG_DEBUG(
    "\nReconstructionEngine_sequentialSfM::ComputeResidualsMSE.\n"
    "\t-- #Tracks:\t" << _sfm_data.GetLandmarks().size() << "\n"
    "\t-- Residual min:\t" << stats.min << "\n"
    "\t-- Residual median:\t" << stats.median << "\n"
    "\t-- Residual max:\t "  << stats.max << "\n"
    "\t-- Residual mean:\t " << stats.mean);

  return stats.mean;
}

double ReconstructionEngine_sequentialSfM::computeTracksLengthsHistogram(Histogram<double> * histo) const
{
  if (_sfm_data.GetLandmarks().empty())
    return -1.0;
  
  // Collect tracks size: number of 2D observations per 3D points
  std::vector<float> vec_nbTracks;
  vec_nbTracks.reserve(_sfm_data.GetLandmarks().size());
  
  for(const auto &track : _sfm_data.GetLandmarks())
  {
    const Observations & observations = track.second.observations;
    vec_nbTracks.push_back(observations.size());
  }
  
  assert(!vec_nbTracks.empty());

  MinMaxMeanMedian<float> stats(vec_nbTracks.begin(), vec_nbTracks.end());

  if (histo)
  {
    *histo = Histogram<double>(stats.min, stats.max + 1, stats.max - stats.min + 1);
    histo->Add(vec_nbTracks.begin(), vec_nbTracks.end());
  }

  ALICEVISION_LOG_INFO("Tracks: " << _sfm_data.GetLandmarks().size());
  ALICEVISION_LOG_INFO("Tracks Length min: " << stats.min);
  ALICEVISION_LOG_INFO("Tracks Length median: " << stats.median);
  ALICEVISION_LOG_INFO("Tracks Length max: "  << stats.max);
  ALICEVISION_LOG_INFO("Tracks Length mean: " << stats.mean);

  return stats.mean;
}

std::size_t ReconstructionEngine_sequentialSfM::computeImageScore(std::size_t viewId, const std::vector<std::size_t>& trackIds) const
{
#ifdef ALICEVISION_NEXTBESTVIEW_WITHOUT_SCORE
  return trackIds.size();
#else
  std::size_t score = 0;
  // The number of cells of the pyramid grid represent the score
  // and ensure a proper repartition of features in images.
  const auto& featsPyramid = _map_featsPyramidPerView.at(viewId);
  for(std::size_t level = 0; level < _pyramidDepth; ++level)
  {
    std::set<std::size_t> featIndexes; // Set of grid cell indexes in the pyramid
    for(std::size_t trackId: trackIds)
    {
      std::size_t pyramidIndex = featsPyramid.at(trackId * _pyramidDepth + level);
      featIndexes.insert(pyramidIndex);
    }
    score += featIndexes.size() * _pyramidWeights[level];
  }
  return score;
#endif
}

bool ReconstructionEngine_sequentialSfM::findConnectedViews(
  std::vector<ViewConnectionScore>& out_connectedViews,
  const std::set<size_t>& remainingViewIds) const
{
  out_connectedViews.clear();
  
  if (remainingViewIds.empty() || _sfm_data.GetLandmarks().empty())
    return false;
  
  // Collect tracksIds
  std::set<size_t> reconstructed_trackId;
  std::transform(_sfm_data.GetLandmarks().begin(), _sfm_data.GetLandmarks().end(),
                 std::inserter(reconstructed_trackId, reconstructed_trackId.begin()),
                 stl::RetrieveKey());
  
  const std::set<IndexT> reconstructedIntrinsics = _sfm_data.getReconstructedIntrinsics();
  
#pragma omp parallel for
  for (int i = 0; i < remainingViewIds.size(); ++i)
  {
    std::set<size_t>::const_iterator iter = remainingViewIds.cbegin();
    std::advance(iter, i);
    const size_t viewId = *iter;
    const size_t intrinsicId = _sfm_data.GetViews().at(viewId)->getIntrinsicId();
    const bool isIntrinsicsReconstructed = reconstructedIntrinsics.count(intrinsicId);
    
    // Compute 2D - 3D possible content
    aliceVision::track::TracksPerView::const_iterator tracksIdsIt = _map_tracksPerView.find(viewId);
    if(tracksIdsIt == _map_tracksPerView.end())
      continue;

    const aliceVision::track::TrackIdSet& set_tracksIds = tracksIdsIt->second;
    if (set_tracksIds.empty())
      continue;
    
    // Check if the view is part of a rig
    {
      const View& view = *_sfm_data.views.at(viewId);
      
      if(view.isPartOfRig())
      {
        // Some views can become indirectly localized when the sub-pose becomes defined
        if(_sfm_data.IsPoseAndIntrinsicDefined(view.getViewId()))
        {
          continue;
        }
        
        // We cannot localize a view if it is part of an initialized RIG with unknown Rig Pose
        const bool knownPose = _sfm_data.existsPose(view);
        const Rig& rig = _sfm_data.getRig(view);
        const RigSubPose& subpose = rig.getSubPose(view.getSubPoseId());
        
        if(rig.isInitialized() &&
           !knownPose &&
           (subpose.status == ERigSubPoseStatus::UNINITIALIZED))
        {
          continue;
        }
      }
    }
    
    // Count the common possible putative point
    //  with the already 3D reconstructed trackId
    std::vector<size_t> vec_trackIdForResection;
    vec_trackIdForResection.reserve(set_tracksIds.size());
    std::set_intersection(set_tracksIds.begin(), set_tracksIds.end(),
                          reconstructed_trackId.begin(),
                          reconstructed_trackId.end(),
                          std::back_inserter(vec_trackIdForResection));
    // Compute an image score based on the number of matches to the 3D scene
    // and the repartition of these features in the image.
    std::size_t score = computeImageScore(viewId, vec_trackIdForResection);
#pragma omp critical
    {
      out_connectedViews.emplace_back(viewId, vec_trackIdForResection.size(), score, isIntrinsicsReconstructed);
    }
  }
  
  // Sort by the image score
  std::sort(out_connectedViews.begin(), out_connectedViews.end(),
            [](const ViewConnectionScore& t1, const ViewConnectionScore& t2) {
    return std::get<2>(t1) > std::get<2>(t2);
  });
  return !out_connectedViews.empty();
}

bool ReconstructionEngine_sequentialSfM::findNextImagesGroupForResection(
  std::vector<size_t> & out_selectedViewIds,
  const std::set<size_t>& remainingViewIds) const
{
  out_selectedViewIds.clear();
  auto chrono_start = std::chrono::steady_clock::now();
  std::vector<ViewConnectionScore> vec_viewsScore;
  if(!findConnectedViews(vec_viewsScore, remainingViewIds))
  {
    ALICEVISION_LOG_DEBUG("FindConnectedViews does not find connected new views ");
    return false;
  }
  
  // Impose a minimal number of points to ensure that it makes sense to try the pose estimation.
  static const std::size_t minPointsThreshold = 30;

  ALICEVISION_LOG_DEBUG("FindNextImagesGroupForResection -- Scores (features): ");
  // print the 30 best scores
  for(std::size_t i = 0; i < vec_viewsScore.size() && i < 30; ++i)
  {
    ALICEVISION_LOG_DEBUG_OBJ << std::get<2>(vec_viewsScore[i]) << "(" << std::get<1>(vec_viewsScore[i]) << "), ";
  }
  ALICEVISION_LOG_DEBUG_OBJ << std::endl;

  // If the list is empty or if the list contains images with no correspondences
  // -> (no resection will be possible)
  if (vec_viewsScore.empty() || std::get<1>(vec_viewsScore[0]) == 0)
  {
    ALICEVISION_LOG_DEBUG("FindNextImagesGroupForResection failed:");
    if(vec_viewsScore.empty())
    {
      ALICEVISION_LOG_DEBUG("No putative image.");
    }
    else
    {
      ALICEVISION_LOG_DEBUG_OBJ << "Not enough point in the putative images: ";
      for(auto v: vec_viewsScore)
        ALICEVISION_LOG_DEBUG_OBJ << std::get<1>(v) << ", ";
    }
    ALICEVISION_LOG_DEBUG_OBJ << std::endl;
    // All remaining images cannot be used for pose estimation
    return false;
  }
  
  // Add the image view index with the best score
  out_selectedViewIds.push_back(std::get<0>(vec_viewsScore[0]));
  
  #ifdef ALICEVISION_NEXTBESTVIEW_WITHOUT_SCORE
    static const float dThresholdGroup = 0.75f;
    // Number of 2D-3D correspondences for the best view.
    const IndexT bestScore = std::get<2>(vec_viewsScore[0]);
    // Add all the image view indexes that have at least N% of the score of the best image.
    const size_t scoreThreshold = dThresholdGroup * bestScore;
  #else
    const size_t scoreThreshold = _pyramidThreshold;
  #endif
    
  for (size_t i = 1;
       i < vec_viewsScore.size() &&
       std::get<1>(vec_viewsScore[i]) > minPointsThreshold && // ensure min number of points
       std::get<2>(vec_viewsScore[i]) > scoreThreshold; // ensure score level
       ++i)
  {
    out_selectedViewIds.push_back(std::get<0>(vec_viewsScore[i]));
    if(!std::get<3>(vec_viewsScore[i]))
    {
      // If we add a new intrinsic, it is a sensitive stage in the process,
      // so it is better to perform a Bundle Adjustment just after.
      break;
    }
  }
  ALICEVISION_LOG_DEBUG(
    "FindNextImagesGroupForResection with " << out_selectedViewIds.size() << " images took: " << std::chrono::duration_cast<std::chrono::milliseconds>(std::chrono::steady_clock::now() - chrono_start).count() << " msec\n"
    " - Scores: " << std::get<2>(vec_viewsScore.front()) << " to " << std::get<2>(vec_viewsScore[out_selectedViewIds.size()-1]) << " (threshold was " << scoreThreshold << ")\n"
    " - Features: " << std::get<1>(vec_viewsScore.front()) << " to " << std::get<1>(vec_viewsScore[out_selectedViewIds.size()-1]) << " (threshold was " << minPointsThreshold << ")");
  return true;
}

/**
 * @brief Add one image to the 3D reconstruction. To the resectioning of
 * the camera.
 * @param[in] viewIndex: image index to add to the reconstruction.
 * @param[out] resectionData: contains the camera pose and all data used during the resection.
 *
 * A. Compute 2D/3D matches
 * B. Look if intrinsic data is known or not
 * C. Do the resectioning: compute the camera pose.
 * D. Refine the pose of the found camera
 */
bool ReconstructionEngine_sequentialSfM::computeResection(const std::size_t viewIndex, ResectionData & resectionData)
{
  using namespace track;

  // A. Compute 2D/3D matches
  // A1. list tracks ids used by the view
  const aliceVision::track::TrackIdSet& set_tracksIds = _map_tracksPerView.at(viewIndex);

  // A2. intersects the track list with the reconstructed
  std::set<std::size_t> reconstructed_trackId;
  std::transform(_sfm_data.GetLandmarks().begin(), _sfm_data.GetLandmarks().end(),
                 std::inserter(reconstructed_trackId, reconstructed_trackId.begin()),
                 stl::RetrieveKey());
  
  // Get the ids of the already reconstructed tracks
  std::set_intersection(set_tracksIds.begin(), set_tracksIds.end(),
                        reconstructed_trackId.begin(),
                        reconstructed_trackId.end(),
                        std::inserter(resectionData.tracksId, resectionData.tracksId.begin()));
  
  if (resectionData.tracksId.empty())
  {
    // No match. The image has no connection with already reconstructed points.
    ALICEVISION_LOG_DEBUG("Resection failed as there is no connection with already reconstructed points");
    return false;
  }
  
  // Get back featId associated to a tracksID already reconstructed.
  // These 2D/3D associations will be used for the resection.
  TracksUtilsMap::GetFeatureIdInViewPerTrack(_map_tracks,
                                             resectionData.tracksId,
                                             viewIndex,
                                             &resectionData.featuresId);
  
  // Localize the image inside the SfM reconstruction
  resectionData.pt2D.resize(2, resectionData.tracksId.size());
  resectionData.pt3D.resize(3, resectionData.tracksId.size());
  resectionData.vec_descType.resize(resectionData.tracksId.size());
  
  // B. Look if intrinsic data is known or not
  const View * view_I = _sfm_data.GetViews().at(viewIndex).get();
  resectionData.optionalIntrinsic = _sfm_data.GetIntrinsicSharedPtr(view_I->getIntrinsicId());
  
  std::size_t cpt = 0;
  std::set<std::size_t>::const_iterator iterTrackId = resectionData.tracksId.begin();
  for (std::vector<TracksUtilsMap::FeatureId>::const_iterator iterfeatId = resectionData.featuresId.begin();
       iterfeatId != resectionData.featuresId.end();
       ++iterfeatId, ++iterTrackId, ++cpt)
  {
    const feature::EImageDescriberType descType = iterfeatId->first;
    resectionData.pt3D.col(cpt) = _sfm_data.GetLandmarks().at(*iterTrackId).X;
    resectionData.pt2D.col(cpt) = _featuresPerView->getFeatures(viewIndex, descType)[iterfeatId->second].coords().cast<double>();
    resectionData.vec_descType.at(cpt) = descType;
  }
  
  // C. Do the resectioning: compute the camera pose.
  ALICEVISION_LOG_DEBUG(
    "-------------------------------\n"
    "-- Robust Resection of view: " << viewIndex);

  const bool bResection = sfm::SfMLocalizer::Localize(
      Pair(view_I->getWidth(), view_I->getHeight()),
      resectionData.optionalIntrinsic.get(),
      resectionData,
      resectionData.pose
    );

  if (!_sLoggingFile.empty())
  {
    using namespace htmlDocument;
    std::ostringstream os;
    os << "Robust resection of view " << viewIndex << ": <br>";
    _htmlDocStream->pushInfo(htmlMarkup("h4",os.str()));

    os.str("");
    os << std::endl
      << "- Image path: " << view_I->getImagePath() << "<br>"
      << "- Threshold: " << resectionData.error_max << "<br>"
      << "- Resection status: " << (bResection ? "OK" : "FAILED") << "<br>"
      << "- # points used for Resection: " << resectionData.featuresId.size() << "<br>"
      << "- # points validated by robust estimation: " << resectionData.vec_inliers.size() << "<br>"
      << "- % points validated: "
      << resectionData.vec_inliers.size()/static_cast<float>(resectionData.featuresId.size()) << "<br>";

    _htmlDocStream->pushInfo(os.str());
  }
  
  if (!bResection)
  {
    ALICEVISION_LOG_DEBUG("Resection of view " << viewIndex << " failed.");
    return false;
  }
  
  // D. Refine the pose of the found camera.
  // We use a local scene with only the 3D points and the new camera.
  {
<<<<<<< HEAD
    camera::Pinhole * pinhole_cam = dynamic_cast<camera::Pinhole *>(optionalIntrinsic.get());

    if(optionalIntrinsic == nullptr)
      throw std::runtime_error("Intrinsic " + std::to_string(view_I->getIntrinsicId()) + " is not initialized, all intrinsics should be initialized" );

    bool invalidIntrinsic = pinhole_cam && !pinhole_cam->isValid();

=======
    camera::Pinhole * pinhole_cam = dynamic_cast<camera::Pinhole *>(resectionData.optionalIntrinsic.get());
    resectionData.isNewIntrinsic = (resectionData.optionalIntrinsic == nullptr) || (pinhole_cam && !pinhole_cam->isValid());
>>>>>>> afdf1032
    // A valid pose has been found (try to refine it):
    // If no valid intrinsic as input:
    //  init a new one from the projection matrix decomposition
    // Else use the existing one and consider it as constant.
<<<<<<< HEAD
    if(invalidIntrinsic)
=======
    if (resectionData.isNewIntrinsic)
>>>>>>> afdf1032
    {
      // setup a default camera model from the found projection matrix
      Mat3 K, R;
      Vec3 t;
      KRt_From_P(resectionData.projection_matrix, &K, &R, &t);
      
      const double focal = (K(0,0) + K(1,1))/2.0;
      const Vec2 principal_point(K(0,2), K(1,2));
<<<<<<< HEAD

      // Fill the uninitialized camera intrinsic group
      pinhole_cam->setK(focal, principal_point(0), principal_point(1));
=======
      
      if(resectionData.optionalIntrinsic == nullptr)
      {
        // Create the new camera intrinsic group
        resectionData.optionalIntrinsic = createPinholeIntrinsic(_camType, view_I->getWidth(), view_I->getHeight(), focal, principal_point(0), principal_point(1));
        
      }
      else if(pinhole_cam)
      {
        // Fill the uninitialized camera intrinsic group
        pinhole_cam->setK(focal, principal_point(0), principal_point(1));
      }
>>>>>>> afdf1032
    }

    const std::set<IndexT> reconstructedIntrinsics = _sfm_data.getReconstructedIntrinsics();
    // If we use a camera intrinsic for the first time we need to refine it.
    const bool intrinsicsFirstUsage = (reconstructedIntrinsics.count(view_I->getIntrinsicId()) == 0);

    if(!sfm::SfMLocalizer::RefinePose(
<<<<<<< HEAD
      optionalIntrinsic.get(), pose,
      resection_data, true, invalidIntrinsic || intrinsicsFirstUsage))
=======
      resectionData.optionalIntrinsic.get(), resectionData.pose,
      resectionData, true, resectionData.isNewIntrinsic || intrinsicsFirstUsage))
>>>>>>> afdf1032
    {
      ALICEVISION_LOG_DEBUG("Resection of view " << viewIndex << " failed during pose refinement.");
      return false;
    }
  }
  return true;
}

<<<<<<< HEAD
    // E. Update the global scene with the new found camera pose, intrinsic (if not defined)

    // update the view pose or rig pose/sub-pose
    _map_ACThreshold.insert(std::make_pair(viewIndex, resection_data.error_max));

    const View& view = *_sfm_data.views.at(viewIndex);
    _sfm_data.setPose(view, pose);

    if (invalidIntrinsic)
=======
void ReconstructionEngine_sequentialSfM::updateScene(const std::size_t viewIndex, const ResectionData & resectionData)
{ 
  // A. Update the global scene with the new found camera pose, intrinsic (if not defined)
  
  // update the view pose or rig pose/sub-pose
  _map_ACThreshold.insert(std::make_pair(viewIndex, resectionData.error_max));
  
  const View& view = *_sfm_data.views.at(viewIndex);
  _sfm_data.setPose(view, resectionData.pose);
  
  if (resectionData.isNewIntrinsic)
  {
    // Since the view have not yet an intrinsic group before, create a new one
    IndexT new_intrinsic_id = 0;
    if (!_sfm_data.GetIntrinsics().empty())
>>>>>>> afdf1032
    {
      // Since some intrinsic Id already exists,
      //  we have to create a new unique identifier following the existing one
      std::set<IndexT> existing_intrinsicId;
      std::transform(_sfm_data.GetIntrinsics().begin(), _sfm_data.GetIntrinsics().end(),
                     std::inserter(existing_intrinsicId, existing_intrinsicId.begin()),
                     stl::RetrieveKey());
      new_intrinsic_id = (*existing_intrinsicId.rbegin())+1;
    }
    _sfm_data.views.at(viewIndex).get()->setIntrinsicId(new_intrinsic_id);
    _sfm_data.intrinsics[new_intrinsic_id] = resectionData.optionalIntrinsic;
  }
  
  // B. Update the observations into the global scene structure
  // - Add the new 2D observations to the reconstructed tracks
  std::set<std::size_t>::const_iterator iterTrackId = resectionData.tracksId.begin();
  for (std::size_t i = 0; i < resectionData.pt2D.cols(); ++i, ++iterTrackId)
  {
    const Vec3 X = resectionData.pt3D.col(i);
    const Vec2 x = resectionData.pt2D.col(i);
    const Vec2 residual = resectionData.optionalIntrinsic->residual(resectionData.pose, X, x);
    if (residual.norm() < resectionData.error_max &&
        resectionData.pose.depth(X) > 0)
    {
      // Inlier, add the point to the reconstructed track
      _sfm_data.structure[*iterTrackId].observations[viewIndex] = Observation(x, resectionData.featuresId[i].second);
    }
  }
}

bool ReconstructionEngine_sequentialSfM::checkChieralities(
  const Vec3& pt3D, 
  const std::set<IndexT> & viewsId, 
  const SfMData& scene)
{
  for (const IndexT & viewId : viewsId)
  {
    const View* view = scene.GetViews().at(viewId).get();
    const Pose3 pose = scene.getPose(*view);
    // Check that the point is in front of all the cameras.
    if (pose.depth(pt3D) < 0) 
      return false;
  }
  return true;
}

bool ReconstructionEngine_sequentialSfM::checkAngles(const Vec3 &pt3D, const std::set<IndexT> &viewsId, const SfMData &scene, const double &kMinAngle)
{ 
    for (const std::size_t & viewIdA : viewsId)  
    {
      for (const std::size_t & viewIdB : viewsId)  
      {
        if (viewIdA < viewIdB)
        {
          double angle_deg = AngleBetweenRay(scene.getPose(*scene.GetViews().at(viewIdA).get()), 
                                             scene.getPose(*scene.GetViews().at(viewIdB).get()),
                                             pt3D);
          if (angle_deg >= kMinAngle)
            return true;
        }      
      }
    }
    return false;
}

void ReconstructionEngine_sequentialSfM::triangulateMultiViews_LORANSAC(SfMData& scene, const std::set<IndexT>& previousReconstructedViews, const std::set<IndexT>& newReconstructedViews)
{
  ALICEVISION_LOG_DEBUG("Triangulating (mode: multi-view LO-RANSAC)... ");
  
  // -- Identify the track to triangulate :
  // This map contains all the tracks that will be triangulated (for the first time, or not)
  // These tracks are seen by at least one new reconstructed view.
  std::map<IndexT, std::set<IndexT>> mapTracksToTriangulate; // <trackId, observations> 
  std::vector<IndexT> setTracksId; // <trackId>
  {
#pragma omp parallel for 
    for (ptrdiff_t i = 0; i < static_cast<ptrdiff_t>(previousReconstructedViews.size()); ++i)
    {
      std::set<IndexT>::const_iterator iter = previousReconstructedViews.begin();
      std::advance(iter, i);
      const IndexT indexPrev = *iter;
      
      for(IndexT indexNew: newReconstructedViews)
      {
        if(indexPrev == indexNew)
          continue;
        
        const std::size_t I = std::min((IndexT)indexNew, indexPrev);
        const std::size_t J = std::max((IndexT)indexNew, indexPrev);
        
        // Find track correspondences between I and J
        const std::set<std::size_t> set_viewIndex = { I, J };
        track::TracksMap map_tracksCommonIJ;
        track::TracksUtilsMap::GetTracksInImagesFast(set_viewIndex, _map_tracks, _map_tracksPerView, map_tracksCommonIJ);
        
        // Collect tracksIds
        std::set<std::size_t> commonTracksId;
        std::transform(map_tracksCommonIJ.begin(), map_tracksCommonIJ.end(),
                       std::inserter(commonTracksId, commonTracksId.begin()),
                       stl::RetrieveKey());
        
        for (std::size_t trackId : commonTracksId)
        {
#pragma omp critical        
          {
            mapTracksToTriangulate[trackId].insert(I);      
            mapTracksToTriangulate[trackId].insert(J);      
          }
        } // tracks to reconstruct/update
      } // new reconstructed view
    } // all recontrusted views
#pragma omp critical        
    {
      std::transform(mapTracksToTriangulate.begin(), mapTracksToTriangulate.end(),
                     std::inserter(setTracksId, setTracksId.begin()),
                     stl::RetrieveKey());
    }
  }
  
#pragma omp parallel for 
  for (int i = 0; i < setTracksId.size(); i++) // each track (already reconstructed or not)
  {
    const IndexT trackId = setTracksId.at(i);
    const track::Track & track = _map_tracks.at(trackId);
    std::set<IndexT> & observations = mapTracksToTriangulate.at(trackId); // all the posed views possessing the track
    
    // The track needs to be seen by a min. number of views to be triangulated
    if (observations.size() < _minNbObservationsForTriangulation)
      continue;
    
    Vec3 X_euclidean = Vec3::Zero();
    std::set<IndexT> inliers;
    
#pragma omp critical
    {
      if (scene.structure.find(trackId) != scene.structure.end()) 
      {
        scene.structure.erase(trackId);
      }
    }
    
    if (observations.size() == 2) 
    {
      /* --------------------------------------------
       *    2 obsevations : triangulation using DLT
       * -------------------------------------------- */ 
       
      inliers = observations;
      
      // -- Prepare:
      IndexT I =  *(observations.begin());
      IndexT J =  *(observations.rbegin());
      const View* viewI = scene.GetViews().at(I).get();
      const View* viewJ = scene.GetViews().at(J).get();
      const IntrinsicBase* camI = scene.GetIntrinsics().at(viewI->getIntrinsicId()).get();
      const IntrinsicBase* camJ = scene.GetIntrinsics().at(viewJ->getIntrinsicId()).get();
      const Pose3 poseI = scene.getPose(*viewI);
      const Pose3 poseJ = scene.getPose(*viewJ);
      const Vec2 xI = _featuresPerView->getFeatures(I, track.descType)[track.featPerView.at(I)].coords().cast<double>();
      const Vec2 xJ = _featuresPerView->getFeatures(J, track.descType)[track.featPerView.at(J)].coords().cast<double>();
  
      // -- Triangulate:
      TriangulateDLT(camI->get_projective_equivalent(poseI), 
                     camI->get_ud_pixel(xI), 
                     camJ->get_projective_equivalent(poseJ), 
                     camI->get_ud_pixel(xJ), 
                     &X_euclidean);
      
      // -- Check:
      //  - angle (small angle leads imprecise triangulation)
      //  - positive depth
      //  - residual values
      // TODO assert(acThresholdIt != _map_ACThreshold.end());
      const auto& acThresholdItI = _map_ACThreshold.find(I);
      const auto& acThresholdItJ = _map_ACThreshold.find(J);
      const double& acThresholdI = (acThresholdItI != _map_ACThreshold.end()) ? acThresholdItI->second : 4.0;
      const double& acThresholdJ = (acThresholdItJ != _map_ACThreshold.end()) ? acThresholdItJ->second : 4.0;
      
      if (AngleBetweenRay(poseI, camI, poseJ, camJ, xI, xJ) < _minAngleForTriangulation || 
          poseI.depth(X_euclidean) < 0 || 
          poseJ.depth(X_euclidean) < 0 || 
          camI->residual(poseI, X_euclidean, xI).norm() > acThresholdI || 
          camJ->residual(poseJ, X_euclidean, xJ).norm() > acThresholdJ)
        continue;
    }
    else 
    {
      /* -------------------------------------------------------
       *    N obsevations (N>2) : triangulation using LORANSAC 
       * ------------------------------------------------------- */ 
     
      // -- Prepare:
      Mat2X features(2, observations.size()); // undistorted 2D features (one per pose)
      std::vector< Mat34 > Ps; // projective matrices (one per pose)
      {
        const track::Track & track = _map_tracks.at(trackId);
        
        int i = 0;
        for (const IndexT & viewId : observations)
        {
          const View* view = scene.GetViews().at(viewId).get();
          const IntrinsicBase* cam = scene.GetIntrinsics().at(view->getIntrinsicId()).get();
          const Vec2 x_ud = cam->get_ud_pixel(_featuresPerView->getFeatures(viewId, track.descType)[track.featPerView.at(viewId)].coords().cast<double>()); // undistorted 2D point
          features(0,i) = x_ud(0); 
          features(1,i) = x_ud(1);  
          Ps.push_back(cam->get_projective_equivalent(scene.getPose(*view)));
          i++;
        }
      }
      
      // -- Triangulate: 
      Vec4 X_homogeneous = Vec4::Zero();
      std::vector<std::size_t> inliersIndex;
      
      TriangulateNViewLORANSAC(features, Ps, &X_homogeneous, &inliersIndex);
      
      HomogeneousToEuclidean(X_homogeneous, &X_euclidean);     
      
      // observations = {350, 380, 442} | inliersIndex = [0, 1] | inliers = {350, 380}
      for (const auto & id : inliersIndex)
        inliers.insert(*std::next(observations.begin(), id));

      // -- Check:
      //  - nb of cameras validing the track 
      //  - angle (small angle leads imprecise triangulation)
      //  - positive depth (chierality)
      if (inliers.size() < _minNbObservationsForTriangulation ||
          !checkAngles(X_euclidean, inliers, scene, _minAngleForTriangulation) ||
          !checkChieralities(X_euclidean, inliers, scene))
        continue;
    }  

    // -- Add the tringulated point to the scene
    {
      Landmark landmark;
      landmark.X = X_euclidean;
      landmark.descType = track.descType;
      for (const IndexT & viewId : inliers) // add inliers as observations
      {
        const Vec2 x = _featuresPerView->getFeatures(viewId, track.descType)[track.featPerView.at(viewId)].coords().cast<double>();
        landmark.observations[viewId] = Observation(x, track.featPerView.at(viewId));
      }
#pragma omp critical
      {
        scene.structure[trackId] = landmark;
      }      
    }
  } // for all shared tracks 
}    

void ReconstructionEngine_sequentialSfM::triangulate(SfMData& scene, const std::set<IndexT>& previousReconstructedViews, const std::set<IndexT>& newReconstructedViews)
{
  {
    std::vector<IndexT> intersection;
    std::set_intersection(
          newReconstructedViews.begin(),
          newReconstructedViews.end(),
          previousReconstructedViews.begin(),
          previousReconstructedViews.end(),
          std::back_inserter(intersection));
    
    assert(intersection.empty());
  }
  
  std::set<IndexT> reconstructedViews;
  reconstructedViews.insert(previousReconstructedViews.begin(), previousReconstructedViews.end());
  reconstructedViews.insert(newReconstructedViews.begin(), newReconstructedViews.end());
  
#pragma omp parallel for schedule(dynamic)
  for (ptrdiff_t i = 0; i < static_cast<ptrdiff_t>(reconstructedViews.size()); ++i)
  {
    std::set<IndexT>::const_iterator iter = reconstructedViews.begin();
    std::advance(iter, i);
    const IndexT indexPrev = *iter;
    
    for(IndexT indexNew: newReconstructedViews)
    {
      if(indexPrev == indexNew)
        continue;
      
      const std::size_t I = std::min((IndexT)indexNew, indexPrev);
      const std::size_t J = std::max((IndexT)indexNew, indexPrev);
      
      // Find track correspondences between I and J
      const std::set<std::size_t> set_viewIndex = { I, J };
      track::TracksMap map_tracksCommonIJ;
      track::TracksUtilsMap::GetTracksInImagesFast(set_viewIndex, _map_tracks, _map_tracksPerView, map_tracksCommonIJ);

      const View* viewI = scene.GetViews().at(I).get();
      const View* viewJ = scene.GetViews().at(J).get();
      const IntrinsicBase* camI = scene.GetIntrinsics().at(viewI->getIntrinsicId()).get();
      const IntrinsicBase* camJ = scene.GetIntrinsics().at(viewJ->getIntrinsicId()).get();
      const Pose3 poseI = scene.getPose(*viewI);
      const Pose3 poseJ = scene.getPose(*viewJ);
      
      std::size_t new_putative_track = 0, new_added_track = 0, extented_track = 0;
      for (const std::pair<std::size_t, track::Track >& trackIt : map_tracksCommonIJ)
      {
        const std::size_t trackId = trackIt.first;
        const track::Track & track = trackIt.second;

        const Vec2 xI = _featuresPerView->getFeatures(I, track.descType)[track.featPerView.at(I)].coords().cast<double>();
        const Vec2 xJ = _featuresPerView->getFeatures(J, track.descType)[track.featPerView.at(J)].coords().cast<double>();
        
        // test if the track already exists in 3D
        bool trackIdExists;
#pragma omp critical
        {
          trackIdExists = scene.structure.find(trackId) != scene.structure.end();
        }
        if (trackIdExists)
        {
          // 3D point triangulated before, only add image observation if needed
#pragma omp critical
          {
            Landmark& landmark = scene.structure.at(trackId);
            if (landmark.observations.count(I) == 0)
            {
              const Vec2 residual = camI->residual(poseI, landmark.X, xI);
              const auto& acThresholdIt = _map_ACThreshold.find(I);
              // TODO assert(acThresholdIt != _map_ACThreshold.end());
              const double acThreshold = (acThresholdIt != _map_ACThreshold.end()) ? acThresholdIt->second : 4.0;
              if (poseI.depth(landmark.X) > 0 && residual.norm() < std::max(4.0, acThreshold))
              {
                landmark.observations[I] = Observation(xI, track.featPerView.at(I));
                ++extented_track;
              }
            }
            if (landmark.observations.count(J) == 0)
            {
              const Vec2 residual = camJ->residual(poseJ, landmark.X, xJ);
              const auto& acThresholdIt = _map_ACThreshold.find(J);
              // TODO assert(acThresholdIt != _map_ACThreshold.end());
              const double acThreshold = (acThresholdIt != _map_ACThreshold.end()) ? acThresholdIt->second : 4.0;
              if (poseJ.depth(landmark.X) > 0 && residual.norm() < std::max(4.0, acThreshold))
              {
                landmark.observations[J] = Observation(xJ, track.featPerView.at(J));
                ++extented_track;
              }
            }
          }
        }
        else
        {
          // A new 3D point must be added
#pragma omp critical
          {
            ++new_putative_track;
          }
          
          Vec3 X_euclidean = Vec3::Zero();
          const Vec2 xI_ud = camI->get_ud_pixel(xI);
          const Vec2 xJ_ud = camJ->get_ud_pixel(xJ);
          const Mat34 pI = camI->get_projective_equivalent(poseI);
          const Mat34 pJ = camJ->get_projective_equivalent(poseJ);
          
          TriangulateDLT(pI, xI_ud, pJ, xJ_ud, &X_euclidean);
          
          // Check triangulation results
          //  - Check angle (small angle leads imprecise triangulation)
          //  - Check positive depth
          //  - Check residual values
          const double angle = AngleBetweenRay(poseI, camI, poseJ, camJ, xI, xJ);
          const Vec2 residualI = camI->residual(poseI, X_euclidean, xI);
          const Vec2 residualJ = camJ->residual(poseJ, X_euclidean, xJ);
          
          // TODO assert(acThresholdIt != _map_ACThreshold.end());
          
          const auto& acThresholdItI = _map_ACThreshold.find(I);
          const auto& acThresholdItJ = _map_ACThreshold.find(J);
          
          const double& acThresholdI = (acThresholdItI != _map_ACThreshold.end()) ? acThresholdItI->second : 4.0;
          const double& acThresholdJ = (acThresholdItJ != _map_ACThreshold.end()) ? acThresholdItJ->second : 4.0;
          
          if (angle > _minAngleForTriangulation &&
              poseI.depth(X_euclidean) > 0 &&
              poseJ.depth(X_euclidean) > 0 &&
              residualI.norm() < acThresholdI &&
              residualJ.norm() < acThresholdJ)
          {
#pragma omp critical
            {
              // Add a new track
              Landmark & landmark = scene.structure[trackId];
              landmark.X = X_euclidean;
              landmark.descType = track.descType;
              
              landmark.observations[I] = Observation(xI, track.featPerView.at(I));
              landmark.observations[J] = Observation(xJ, track.featPerView.at(J));
              
              ++new_added_track;
            } // critical
          } // 3D point is valid
        } // else (New 3D point)
      }// for all correspondences
    }

//  #pragma omp critical
//  if (!map_tracksCommonIJ.empty())
//  {
//    ALICEVISION_LOG_DEBUG("--Triangulated 3D points [" << I << "-" << J << "]:\n"
//                      "\t#Track extented: " << extented_track << "\n"
//                      "\t#Validated/#Possible: " << new_added_track << "/" << new_putative_track << "\n"
//                      "\t#3DPoint for the entire scene: " << scene.GetLandmarks().size());
//  }
  }
}

/// Bundle adjustment to refine Structure; Motion and Intrinsics
bool ReconstructionEngine_sequentialSfM::BundleAdjustment(bool fixedIntrinsics)
{
  BundleAdjustmentCeres::BA_options options;
  if (_sfm_data.GetPoses().size() > 100)
  {
    ALICEVISION_LOG_DEBUG("Global BundleAdjustment sparse");
    options.setSparseBA();
  }
  else
  {
    ALICEVISION_LOG_DEBUG("Global BundleAdjustment dense");
    options.setDenseBA();
  }
  BundleAdjustmentCeres bundle_adjustment_obj(options);
  BA_Refine refineOptions = BA_REFINE_ROTATION | BA_REFINE_TRANSLATION | BA_REFINE_STRUCTURE;
  if(!fixedIntrinsics)
    refineOptions |= BA_REFINE_INTRINSICS_ALL;
  return bundle_adjustment_obj.Adjust(_sfm_data, refineOptions);
}

bool ReconstructionEngine_sequentialSfM::localBundleAdjustment(const std::set<IndexT>& newReconstructedViews)
{
  
  // -- Manage Ceres options (parameter ordering, local BA, sparse/dense mode, etc.)
  
  LocalBundleAdjustmentCeres::LocalBA_options options;
  options.enableParametersOrdering();
  
  if (_sfm_data.GetPoses().size() > 100) // default value: 100 
  {
    options.setSparseBA();
    options.enableLocalBA();
  }
  else
  {
    options.setDenseBA();
  }
  
  const std::size_t kMinNbOfMatches = 50; // default value: 50 
  bool isBaSucceed;
  
  // Add the new reconstructed views to the graph
  _localBA_data->updateGraphWithNewViews(_sfm_data, _map_tracksPerView, newReconstructedViews, kMinNbOfMatches);
  
  // -- Prepare Local BA & Adjust
  LocalBundleAdjustmentCeres localBA_ceres;
  
  if (options.isLocalBAEnabled()) // Local Bundle Adjustment
  {
    ALICEVISION_LOG_DEBUG("Local BA is activated: YES");
    
    // Compute the graph-distance between each newly reconstructed views and all the reconstructed views
    _localBA_data->computeGraphDistances(_sfm_data, newReconstructedViews);

    // Use the graph-distances to assign a LBA state (Refine, Constant & Ignore) for each parameter (poses, intrinsics & landmarks)
    _localBA_data->convertDistancesToLBAStates(_sfm_data); 

    // Check Ceres mode: 
    // Restore the Ceres Dense mode if the number of cameras in the solver is <= 100
    if (_localBA_data->getNumOfRefinedPoses() + _localBA_data->getNumOfConstantPoses() <= 100)
    {
      options.setDenseBA();
    }
    
    localBA_ceres = LocalBundleAdjustmentCeres(*_localBA_data, options, newReconstructedViews);
    
    // -- Refine:
    
    // Parameters are refined only if the number of cameras to refine is > to the number of newly added cameras.
    // - if there are equal: it meens that none of the new cameras is connected to the local BA graph,
    //    so the refinement would be done on those cameras only, without any constant parameters.
    // - the number of cameras to refine cannot be < to the number of newly added cameras (set to 'refine' by default)
    if (_localBA_data->getNumOfRefinedPoses() > newReconstructedViews.size())
    {
      isBaSucceed = localBA_ceres.Adjust(_sfm_data, *_localBA_data);
    }
    else
      ALICEVISION_LOG_WARNING("The refinement has not been done: the new cameras are not connected to the rest of the local BA graph.");
  }   
  else // Classic Bundle Adjustment
  {
    ALICEVISION_LOG_DEBUG("Local BA is activated: NO");

    _localBA_data->setAllParametersToRefine(_sfm_data);
    
    localBA_ceres = LocalBundleAdjustmentCeres(*_localBA_data, options, newReconstructedViews);
    
    isBaSucceed = localBA_ceres.Adjust(_sfm_data, *_localBA_data);
  }
  
  // Save the current focal lengths values (for each intrinsic) in the history  
  _localBA_data->saveFocallengthsToHistory(_sfm_data);
  // (optional) Export the current focallengths value to a txt file. 
  _localBA_data->exportFocalLengths(_localBA_data->getOutDirectory());
  
  // -- Export data about the refinement
  std::string namecomplement = "_M" + std::to_string(kMinNbOfMatches) + "_D" + std::to_string(_localBA_data->getGraphDistanceLimit());
  std::string filename =  "BaStats" + namecomplement + ".txt";
  localBA_ceres.exportStatistics(_localBA_data->getOutDirectory(), filename);
  
  return isBaSucceed;
}

/**
 * @brief Discard tracks with too large residual error
 *
 * Remove observation/tracks that have:
 *  - too large residual error
 *  - too small angular value
 *
 * @return True if more than 'count' outliers have been removed.
 */
bool ReconstructionEngine_sequentialSfM::badTrackRejector(double dPrecision, std::size_t count)
{
  const std::size_t nbOutliers_residualErr = RemoveOutliers_PixelResidualError(_sfm_data, dPrecision, 2);
  const std::size_t nbOutliers_angleErr = RemoveOutliers_AngleError(_sfm_data, 2.0);

  ALICEVISION_LOG_DEBUG("badTrackRejector: nbOutliers_residualErr: " << nbOutliers_residualErr << ", nbOutliers_angleErr: " << nbOutliers_angleErr);

  return (nbOutliers_residualErr + nbOutliers_angleErr) > count;
}

/**
 * @brief Export a JSON file containing various statistics about the SfM reconstruction
 *
 * @param[in] time_sfm time in seconds of the reconstruction process
 */
void ReconstructionEngine_sequentialSfM::exportStatistics(double time_sfm)
{
  // Put nb images, nb poses, nb points
  _tree.put("sfm.views", _sfm_data.GetViews().size());
  _tree.put("sfm.validViews", _sfm_data.getValidViews().size());
  _tree.put("sfm.poses", _sfm_data.GetPoses().size());
  _tree.put("sfm.points", _sfm_data.GetLandmarks().size());

  const double residual = RMSE(_sfm_data);
  ALICEVISION_LOG_INFO("RMSE residual: " << residual);
  _tree.put("sfm.residual", residual);

  // Add observations histogram
  std::map<std::size_t, std::size_t> obsHistogram;
  for (const auto & iterTracks : _sfm_data.GetLandmarks())
  {
    const Observations & obs = iterTracks.second.observations;
    if(obsHistogram.count(obs.size()))
      obsHistogram[obs.size()]++;
    else
      obsHistogram[obs.size()] = 1;
  }
  for(std::size_t i = 2; i < obsHistogram.size(); i++)
  {
    _tree.add("sfm.observationsHistogram."
              + std::to_string(i), obsHistogram[i]);
  }
  
  // Add process time
  _tree.put("sfm.time", time_sfm);
  
  // CPU frequency
  _tree.put("hardware.cpu.freq", system::cpu_clock_by_os());
  
  // CPU cores
  _tree.put("hardware.cpu.cores", system::get_total_cpus());
  
  _tree.put("hardware.ram.size", system::getMemoryInfo().totalRam);
  
  // Write json on disk
  pt::write_json(stlplus::folder_append_separator(_sOutDirectory)+"stats.json", _tree);
}

} // namespace sfm
} // namespace aliceVision<|MERGE_RESOLUTION|>--- conflicted
+++ resolved
@@ -1388,67 +1388,33 @@
   // D. Refine the pose of the found camera.
   // We use a local scene with only the 3D points and the new camera.
   {
-<<<<<<< HEAD
-    camera::Pinhole * pinhole_cam = dynamic_cast<camera::Pinhole *>(optionalIntrinsic.get());
-
-    if(optionalIntrinsic == nullptr)
+    if(resectionData.optionalIntrinsic == nullptr)
       throw std::runtime_error("Intrinsic " + std::to_string(view_I->getIntrinsicId()) + " is not initialized, all intrinsics should be initialized" );
-
-    bool invalidIntrinsic = pinhole_cam && !pinhole_cam->isValid();
-
-=======
     camera::Pinhole * pinhole_cam = dynamic_cast<camera::Pinhole *>(resectionData.optionalIntrinsic.get());
-    resectionData.isNewIntrinsic = (resectionData.optionalIntrinsic == nullptr) || (pinhole_cam && !pinhole_cam->isValid());
->>>>>>> afdf1032
+    if(pinhole_cam == nullptr)
+      throw std::runtime_error("Intrinsic " + std::to_string(view_I->getIntrinsicId()) + " is not a Pinhole camera. This is not supported in the incremental pipeline." );
+
     // A valid pose has been found (try to refine it):
     // If no valid intrinsic as input:
     //  init a new one from the projection matrix decomposition
     // Else use the existing one and consider it as constant.
-<<<<<<< HEAD
-    if(invalidIntrinsic)
-=======
-    if (resectionData.isNewIntrinsic)
->>>>>>> afdf1032
+    if(!pinhole_cam->isValid())
     {
       // setup a default camera model from the found projection matrix
       Mat3 K, R;
       Vec3 t;
       KRt_From_P(resectionData.projection_matrix, &K, &R, &t);
-      
+
       const double focal = (K(0,0) + K(1,1))/2.0;
       const Vec2 principal_point(K(0,2), K(1,2));
-<<<<<<< HEAD
 
       // Fill the uninitialized camera intrinsic group
       pinhole_cam->setK(focal, principal_point(0), principal_point(1));
-=======
-      
-      if(resectionData.optionalIntrinsic == nullptr)
-      {
-        // Create the new camera intrinsic group
-        resectionData.optionalIntrinsic = createPinholeIntrinsic(_camType, view_I->getWidth(), view_I->getHeight(), focal, principal_point(0), principal_point(1));
-        
-      }
-      else if(pinhole_cam)
-      {
-        // Fill the uninitialized camera intrinsic group
-        pinhole_cam->setK(focal, principal_point(0), principal_point(1));
-      }
->>>>>>> afdf1032
-    }
-
-    const std::set<IndexT> reconstructedIntrinsics = _sfm_data.getReconstructedIntrinsics();
-    // If we use a camera intrinsic for the first time we need to refine it.
-    const bool intrinsicsFirstUsage = (reconstructedIntrinsics.count(view_I->getIntrinsicId()) == 0);
+    }
 
     if(!sfm::SfMLocalizer::RefinePose(
-<<<<<<< HEAD
-      optionalIntrinsic.get(), pose,
-      resection_data, true, invalidIntrinsic || intrinsicsFirstUsage))
-=======
-      resectionData.optionalIntrinsic.get(), resectionData.pose,
-      resectionData, true, resectionData.isNewIntrinsic || intrinsicsFirstUsage))
->>>>>>> afdf1032
+      pinhole_cam, resectionData.pose,
+      resectionData, true, false))
     {
       ALICEVISION_LOG_DEBUG("Resection of view " << viewIndex << " failed during pose refinement.");
       return false;
@@ -1457,46 +1423,16 @@
   return true;
 }
 
-<<<<<<< HEAD
-    // E. Update the global scene with the new found camera pose, intrinsic (if not defined)
-
-    // update the view pose or rig pose/sub-pose
-    _map_ACThreshold.insert(std::make_pair(viewIndex, resection_data.error_max));
-
-    const View& view = *_sfm_data.views.at(viewIndex);
-    _sfm_data.setPose(view, pose);
-
-    if (invalidIntrinsic)
-=======
 void ReconstructionEngine_sequentialSfM::updateScene(const std::size_t viewIndex, const ResectionData & resectionData)
 { 
   // A. Update the global scene with the new found camera pose, intrinsic (if not defined)
-  
+
   // update the view pose or rig pose/sub-pose
   _map_ACThreshold.insert(std::make_pair(viewIndex, resectionData.error_max));
-  
+
   const View& view = *_sfm_data.views.at(viewIndex);
   _sfm_data.setPose(view, resectionData.pose);
-  
-  if (resectionData.isNewIntrinsic)
-  {
-    // Since the view have not yet an intrinsic group before, create a new one
-    IndexT new_intrinsic_id = 0;
-    if (!_sfm_data.GetIntrinsics().empty())
->>>>>>> afdf1032
-    {
-      // Since some intrinsic Id already exists,
-      //  we have to create a new unique identifier following the existing one
-      std::set<IndexT> existing_intrinsicId;
-      std::transform(_sfm_data.GetIntrinsics().begin(), _sfm_data.GetIntrinsics().end(),
-                     std::inserter(existing_intrinsicId, existing_intrinsicId.begin()),
-                     stl::RetrieveKey());
-      new_intrinsic_id = (*existing_intrinsicId.rbegin())+1;
-    }
-    _sfm_data.views.at(viewIndex).get()->setIntrinsicId(new_intrinsic_id);
-    _sfm_data.intrinsics[new_intrinsic_id] = resectionData.optionalIntrinsic;
-  }
-  
+
   // B. Update the observations into the global scene structure
   // - Add the new 2D observations to the reconstructed tracks
   std::set<std::size_t>::const_iterator iterTrackId = resectionData.tracksId.begin();
